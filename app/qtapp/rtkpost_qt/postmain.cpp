//---------------------------------------------------------------------------
// rtkpost_qt : post-processing analysis
//
//          Copyright (C) 2007-2020 by T.TAKASU, All rights reserved.
//          ported to Qt by Jens Reimann
//
// options : rtkpost [-t title][-i file][-r file][-b file][-n file ...]
//                   [-d dir][-o file]
//                   [-ts y/m/d h:m:s][-te y/m/d h:m:s][-ti tint][-tu tunit]
//
//           -t title   window title
//           -i file    ini file path
//           -r file    rinex obs rover file
//           -b file    rinex obs base station file
//           -n file    rinex nav/clk, sp3, ionex or sp3 file
//           -d dir     output directory
//           -o file    output file
//           -ts y/m/d h:m:s time start
//           -te y/m/d h:m:s time end
//           -ti tint   time interval (s)
//           -tu tunit  time unit (hr)
//
// version : $Revision: 1.1 $ $Date: 2008/07/17 22:14:45 $
// history : 2008/07/14  1.0 new
//           2008/11/17  1.1 rtklib 2.1.1
//           2008/04/03  1.2 rtklib 2.3.1
//           2010/07/18  1.3 rtklib 2.4.0
//           2010/09/07  1.3 rtklib 2.4.1
//           2011/04/03  1.4 rtklib 2.4.2
//           2020/11/30  1.5 rtklib 2.4.3
//---------------------------------------------------------------------------
#include <clocale>
#include <stdio.h>
#include <stdlib.h>
#include <string.h>
#include <stdarg.h>

#include <QShowEvent>
#include <QCloseEvent>
#include <QCommandLineParser>
#include <QSettings>
#include <QFileDialog>
#include <QTimer>
#include <QFile>
#include <QFileInfo>
#include <QMessageBox>
#include <QProcess>
#include <QtGlobal>
#include <QThread>
#include <QMimeData>
#include <QFileSystemModel>
#include <QCompleter>
#include <QRegularExpression>

#include "rtklib.h"
#include "postmain.h"
#include "postopt.h"
#include "kmzconv.h"
#include "refdlg.h"
#include "timedlg.h"
#include "keydlg.h"
#include "aboutdlg.h"
#include "viewer.h"

#define PRGNAME     "RTKPOST-QT"
#define MAXHIST     20
#ifdef Q_OS_WIN
#define GOOGLE_EARTH "C:\\Program Files\\Google\\Google Earth Pro\\client\\googleearth.exe"
#endif
#ifdef Q_OS_LINUX
#define GOOGLE_EARTH "google-earth"
#endif
#ifndef GOOGLE_EARTH
#define GOOGLE_EARTH ""
#endif

// global variables ---------------------------------------------------------
static gtime_t tstart_={0,0};         // time start for progress-bar
static gtime_t tend_  ={0,0};         // time end for progress-bar

MainForm *mainForm;

extern "C" {

// show message in message area ---------------------------------------------
extern int showmsg(const char *format, ...)
{
    va_list arg;
    char buff[1024];
    if (*format) {
        va_start(arg,format);
        vsprintf(buff,format,arg);
        va_end(arg);
        QMetaObject::invokeMethod(mainForm, "ShowMsg",Qt::QueuedConnection,
                                  Q_ARG(QString,QString(buff)));
    }
    return mainForm->AbortFlag;
}
// set time span of progress bar --------------------------------------------
extern void settspan(gtime_t ts, gtime_t te)
{
    tstart_=ts;
    tend_  =te;
}
// set current time to show progress ----------------------------------------
extern void settime(gtime_t time)
{
    double tt;
    if (tend_.time!=0&&tstart_.time!=0&&(tt=timediff(tend_,tstart_))>0.0) {
        QMetaObject::invokeMethod(mainForm->Progress,"setValue",
                  Qt::QueuedConnection,
                  Q_ARG(int,(int)(timediff(time,tstart_)/tt*100.0+0.5)));
    }
}

} // extern "C"


ProcessingThread::ProcessingThread(QObject *parent):QThread(parent)
{
    n=stat=0;
    prcopt=prcopt_default;
    solopt=solopt_default;
    ts.time=ts.sec=0;
    te.time=te.sec=0;
    ti=tu=0;
    rov=base=NULL;
    for (int i=0;i<6;i++) {infile[i]=new char[1024];infile[i][0]='\0';};
    outfile[0]='\0';

    memset(&prcopt,0,sizeof(prcopt_t));
    memset(&solopt,0,sizeof(solopt_t));
    memset(&filopt,0,sizeof(filopt_t));
}
ProcessingThread::~ProcessingThread()
{
    for (int i=0;i<6;i++) delete[] infile[i];
    if (rov) delete[] rov;
    if (base) delete[] base;
    rov=base=NULL;
}
void ProcessingThread::addInput(const QString & file) {
    if (file!="") {
        strcpy(infile[n++],qPrintable(file));
    }
}
void ProcessingThread::addList(char * &sta, const QString & list) {
    char *r;
    sta =new char [list.length()+1 +1];

    QStringList lines=list.split("\n");

    r=sta;
    foreach(QString line,lines)
    {
        int index=line.indexOf("#");
        if (index==-1) index=line.length();
        strcpy(r,qPrintable(line.mid(0,index)));
        r+=index;
        strcpy(r++," ");
    }
}
void ProcessingThread::run()
{
    if ((stat=postpos(ts,te,ti,tu,&prcopt,&solopt,&filopt,infile,n,outfile,
                      rov,base))==1) {
        showmsg("aborted");
    };
    emit done(stat);
}
// constructor --------------------------------------------------------------
MainForm::MainForm(QWidget *parent)
    : QDialog(parent)
{
    setupUi(this);
    mainForm=this;

    setWindowIcon(QIcon(":/icons/rktpost_Icon.ico"));
    setlocale(LC_NUMERIC,"C");
    int i;

    QString file=QApplication::applicationFilePath();
    QFileInfo fi(file);
    IniFile=fi.absolutePath()+"/"+fi.baseName()+".ini";

    DynamicModel=IonoOpt=TropOpt=RovAntPcv=RefAntPcv=AmbRes=0;
    RovPosType=RefPosType=0;
    OutCntResetAmb=5; LockCntFixAmb=5; FixCntHoldAmb=10;
    MaxAgeDiff=30.0; RejectPhase=30.0; RejectCode=30.0;
    MeasErrR1=MeasErrR2=100.0; MeasErr2=0.004; MeasErr3=0.003; MeasErr4=1.0;
    SatClkStab=1E-11; ValidThresAR=3.0;
    RovAntE=RovAntN=RovAntU=RefAntE=RefAntN=RefAntU=0.0;

    for (i=0;i<3;i++) RovPos[i]=0.0;
    for (i=0;i<3;i++) RefPos[i]=0.0;

    Progress->setVisible(false);
    setAcceptDrops(true);

    optDialog= new OptDialog(this);
    convDialog=new ConvDialog(this);
    textViewer=new TextViewer(this);

    QCompleter *fileCompleter=new QCompleter(this);
    QFileSystemModel *fileModel=new QFileSystemModel(fileCompleter);
    fileModel->setRootPath("");
    fileCompleter->setModel(fileModel);
    InputFile1->setCompleter(fileCompleter);
    InputFile2->setCompleter(fileCompleter);
    InputFile3->setCompleter(fileCompleter);
    InputFile4->setCompleter(fileCompleter);
    InputFile5->setCompleter(fileCompleter);
    InputFile6->setCompleter(fileCompleter);
    OutputFile->setCompleter(fileCompleter);

    QCompleter *dirCompleter=new QCompleter(this);
    QFileSystemModel *dirModel=new QFileSystemModel(dirCompleter);
    dirModel->setRootPath("");
    dirModel->setFilter(QDir::AllDirs|QDir::Drives|QDir::NoDotAndDotDot);
    dirCompleter->setModel(dirModel);
    OutDir->setCompleter(dirCompleter);

    BtnAbort->setVisible(false);

    connect(BtnPlot,SIGNAL(clicked(bool)),this,SLOT(BtnPlotClick()));
    connect(BtnView,SIGNAL(clicked(bool)),this,SLOT(BtnViewClick()));
    connect(BtnToKML,SIGNAL(clicked(bool)),this,SLOT(BtnToKMLClick()));
    connect(BtnOption,SIGNAL(clicked(bool)),this,SLOT(BtnOptionClick()));
    connect(BtnExec,SIGNAL(clicked(bool)),this,SLOT(BtnExecClick()));
    connect(BtnAbort,SIGNAL(clicked(bool)),this,SLOT(BtnAbortClick()));
    connect(BtnExit,SIGNAL(clicked(bool)),this,SLOT(BtnExitClick()));
    connect(BtnAbout,SIGNAL(clicked(bool)),this,SLOT(BtnAboutClick()));
    connect(BtnTime1,SIGNAL(clicked(bool)),this,SLOT(BtnTime1Click()));
    connect(BtnTime2,SIGNAL(clicked(bool)),this,SLOT(BtnTime2Click()));
    connect(BtnInputFile1,SIGNAL(clicked(bool)),this,SLOT(BtnInputFile1Click()));
    connect(BtnInputFile2,SIGNAL(clicked(bool)),this,SLOT(BtnInputFile2Click()));
    connect(BtnInputFile3,SIGNAL(clicked(bool)),this,SLOT(BtnInputFile3Click()));
    connect(BtnInputFile4,SIGNAL(clicked(bool)),this,SLOT(BtnInputFile4Click()));
    connect(BtnInputFile5,SIGNAL(clicked(bool)),this,SLOT(BtnInputFile5Click()));
    connect(BtnInputFile6,SIGNAL(clicked(bool)),this,SLOT(BtnInputFile6Click()));
    connect(BtnOutputFile,SIGNAL(clicked(bool)),this,SLOT(BtnOutputFileClick()));
    connect(BtnInputView1,SIGNAL(clicked(bool)),this,SLOT(BtnInputView1Click()));
    connect(BtnInputView2,SIGNAL(clicked(bool)),this,SLOT(BtnInputView2Click()));
    connect(BtnInputView3,SIGNAL(clicked(bool)),this,SLOT(BtnInputView3Click()));
    connect(BtnInputView4,SIGNAL(clicked(bool)),this,SLOT(BtnInputView4Click()));
    connect(BtnInputView5,SIGNAL(clicked(bool)),this,SLOT(BtnInputView5Click()));
    connect(BtnInputView6,SIGNAL(clicked(bool)),this,SLOT(BtnInputView6Click()));
    connect(BtnOutputView1,SIGNAL(clicked(bool)),this,SLOT(BtnOutputView1Click()));
    connect(BtnOutputView2,SIGNAL(clicked(bool)),this,SLOT(BtnOutputView2Click()));
    connect(BtnInputPlot1,SIGNAL(clicked(bool)),this,SLOT(BtnInputPlot1Click()));
    connect(BtnInputPlot2,SIGNAL(clicked(bool)),this,SLOT(BtnInputPlot2Click()));
    connect(BtnKeyword,SIGNAL(clicked(bool)),this,SLOT(BtnKeywordClick()));
    connect(TimeStart,SIGNAL(clicked(bool)),this,SLOT(TimeStartClick()));
    connect(TimeEnd,SIGNAL(clicked(bool)),this,SLOT(TimeEndClick()));
    connect(TimeIntF,SIGNAL(clicked(bool)),this,SLOT(TimeIntFClick()));
    connect(TimeUnitF,SIGNAL(clicked(bool)),this,SLOT(TimeUnitFClick()));
    connect(InputFile1,SIGNAL(currentIndexChanged(int)),this,SLOT(InputFile1Change()));
    connect(OutDirEna,SIGNAL(clicked(bool)),this,SLOT(OutDirEnaClick()));
    connect(OutDir,SIGNAL(editingFinished()),this,SLOT(OutDirChange()));
    connect(BtnOutDir,SIGNAL(clicked(bool)),this,SLOT(BtnOutDirClick()));

    QTimer::singleShot(0,this,SLOT(FormCreate()));
}
// callback on form create --------------------------------------------------
void MainForm::FormCreate()
{
    setWindowTitle(QString("%1 ver.%2 %3").arg(PRGNAME).arg(VER_RTKLIB).arg(PATCH_LEVEL));

}
// callback on form show ----------------------------------------------------
void MainForm::showEvent(QShowEvent* event)
{
    if (event->spontaneous()) return;

    QComboBox *ifile[]={InputFile3,InputFile4,InputFile5,InputFile6};
    int inputflag=0;

    QCommandLineParser parser;
    parser.setApplicationDescription("RTK post");
    parser.addHelpOption();
    parser.addVersionOption();
    parser.setSingleDashWordOptionMode(QCommandLineParser::ParseAsLongOptions);

<<<<<<< HEAD
    QCommandLineOption iniFileOption(QStringList() << "i" ,
            QCoreApplication::translate("main", "use init file <file>"),
            QCoreApplication::translate("main", "ini file"));
=======
    QCommandLineOption iniFileOption(QStringList() << "i",
            QCoreApplication::translate("main", "use init file <file>"));
>>>>>>> 1fadbbb6
    parser.addOption(iniFileOption);

    QCommandLineOption titleOption(QStringList() << "t",
            QCoreApplication::translate("main", "use window tile <title>"),
            QCoreApplication::translate("main", "title"));
    parser.addOption(titleOption);

    QCommandLineOption roverOption(QStringList() << "r",
            QCoreApplication::translate("main", "rinex obs rover <file>"),
            QCoreApplication::translate("main", "file"));
    parser.addOption(roverOption);

    QCommandLineOption baseStationOption(QStringList() << "b",
            QCoreApplication::translate("main", "rinex obs base station <path>"),
            QCoreApplication::translate("main", "file"));
    parser.addOption(baseStationOption);

    QCommandLineOption navFileOption(QStringList() << "n" << "file",
            QCoreApplication::translate("main", "rinex nav/clk, sp3, ionex or sp3 <file>"),
            QCoreApplication::translate("main", "file"));
    parser.addOption(navFileOption);

    QCommandLineOption outputOption(QStringList() << "o",
            QCoreApplication::translate("main", "output file <file>"),
            QCoreApplication::translate("main", "file"));
    parser.addOption(outputOption);

    QCommandLineOption outputDirOption(QStringList() << "d",
            QCoreApplication::translate("main", "output directory <dir>"),
            QCoreApplication::translate("main", "dir"));
    parser.addOption(outputDirOption);

    QCommandLineOption timeStartOption(QStringList() << "ts",
            QCoreApplication::translate("main", "time start"),
            QCoreApplication::translate("main", "yyyy/mm/dd hh:mm:ss"));
    parser.addOption(timeStartOption);

    QCommandLineOption timeEndOption(QStringList() << "te",
            QCoreApplication::translate("main", "time end"),
            QCoreApplication::translate("main", "yyyy/mm/dd hh:mm:ss"));
    parser.addOption(timeEndOption);

    QCommandLineOption timeIntervalOption(QStringList() << "ti",
            QCoreApplication::translate("main", "time interval (s)"),
            QCoreApplication::translate("main", "time"));
    parser.addOption(timeIntervalOption);

    QCommandLineOption timeUnitOption(QStringList() << "tu",
            QCoreApplication::translate("main", "time unit (hr)"),
            QCoreApplication::translate("main", "unit"));
    parser.addOption(timeUnitOption);

    parser.process(*QApplication::instance());

    if (parser.isSet(iniFileOption)) {
        IniFile=parser.value(iniFileOption);
    }
    LoadOpt();

    if (parser.isSet(titleOption)) {
        setWindowTitle(parser.value(titleOption));
    }
    if (parser.isSet(roverOption)) {
        InputFile1->setCurrentText(parser.value(roverOption));
        inputflag=1;
    };
    if (parser.isSet(baseStationOption)) {
        InputFile2->setCurrentText(parser.value(baseStationOption));
    }
    if (parser.isSet(navFileOption)) {
        QStringList files=parser.values(navFileOption);
        for (int n=0;n<files.size()&&n<4;n++)
            ifile[n]->setCurrentText(files.at(n));
    }
    if (parser.isSet(outputOption)) {
        OutputFile->setCurrentText(parser.value(outputOption));
    }
    if (parser.isSet(outputDirOption)) {
        OutDirEna->setChecked(true);
        OutDir->setText(parser.value(outputDirOption));
    }
    if (parser.isSet(timeStartOption)) {
        TimeStart->setChecked(true);
        dateTime1->setDateTime(QDateTime::fromString(parser.value(timeStartOption),"yyyy/MM/dd hh:mm:ss"));
    }
    if (parser.isSet(timeEndOption)) {
        TimeEnd->setChecked(true);
        dateTime2->setDateTime(QDateTime::fromString(parser.value(timeEndOption),"yyyy/MM/dd hh:mm:ss"));
    }
    if (parser.isSet(timeIntervalOption)) {
        TimeIntF->setChecked(true);
        TimeInt->setCurrentText(parser.value(timeIntervalOption));
    }
    if (parser.isSet(timeUnitOption)) {
        TimeUnitF->setChecked(true);
        TimeUnit->setText(parser.value(timeUnitOption));
    }

    if (inputflag) SetOutFile();

    UpdateEnable();
}
// callback on form close ---------------------------------------------------
void MainForm::closeEvent(QCloseEvent *)
{
    SaveOpt();
}
// callback on drop files ---------------------------------------------------
void  MainForm::dragEnterEvent(QDragEnterEvent *event)
{
    if (event->mimeData()->hasFormat("text/uri-list"))
        event->acceptProposedAction();
}
void  MainForm::dropEvent(QDropEvent *event)
{
#if QT_VERSION >= QT_VERSION_CHECK(6, 0, 0)
    QPoint point=event->position().toPoint();
#else
    QPoint point=event->pos();
#endif
    int top;

    if (!event->mimeData()->hasFormat("text/uri-list")) return;

    QString file=QDir::toNativeSeparators(event->mimeData()->text());

    top=Panel1->pos().y()+Panel4->pos().y();
    if (point.y()<=top+InputFile1->pos().y()+InputFile1->height()) {
        InputFile1->setCurrentText(file);
        SetOutFile();
    }
    else if (point.y()<=top+InputFile2->pos().y()+InputFile2->height()) {
        InputFile2->setCurrentText(file);
    }
    else if (point.y()<=top+InputFile3->pos().y()+InputFile3->height()) {
        InputFile3->setCurrentText(file);
    }
    else if (point.y()<=top+InputFile4->pos().y()+InputFile4->height()) {
        InputFile4->setCurrentText(file);
    }
    else if (point.y()<=top+InputFile5->pos().y()+InputFile5->height()) {
        InputFile5->setCurrentText(file);
    }
    else if (point.y()<=top+InputFile6->pos().y()+InputFile6->height()) {
        InputFile6->setCurrentText(file);
    }
}
// callback on button-plot --------------------------------------------------
void MainForm::BtnPlotClick()
{
    QString OutputFile_Text=OutputFile->currentText();
    QString file=FilePath(OutputFile_Text);
    QString cmd1="./rtkplot_qt",cmd2="../../../bin/rtkplot_qt";
    QStringList opts;

    opts+=" \""+file+"\"";

    if (!ExecCmd(cmd1, opts, 1)&&!ExecCmd(cmd2, opts, 1)) {
        ShowMsg("error : rtkplot_qt execution");
    }
}
// callback on button-view --------------------------------------------------
void MainForm::BtnViewClick()
{
    QString OutputFile_Text=OutputFile->currentText();
    ViewFile(FilePath(OutputFile_Text));
}
// callback on button-to-kml ------------------------------------------------
void MainForm::BtnToKMLClick()
{
    QString OutputFile_Text=OutputFile->currentText();
    convDialog->SetInput(FilePath(OutputFile_Text));
    convDialog->exec();

}
// callback on button-options -----------------------------------------------
void MainForm::BtnOptionClick()
{
    int format=SolFormat;
    optDialog->exec();
    if (optDialog->result()!=QDialog::Accepted) return;
    if ((format==SOLF_NMEA)!=(SolFormat==SOLF_NMEA)) {
        SetOutFile();
    }
    UpdateEnable();
}
// callback on button-execute -----------------------------------------------
void MainForm::BtnExecClick()
{
    QString OutputFile_Text=OutputFile->currentText();
    AbortFlag=false;

    if (InputFile1->currentText()=="") {
        showmsg("error : no rinex obs file (rover)");
        return;
    }
    if (InputFile2->currentText()==""&&PMODE_DGPS<=PosMode&&PosMode<=PMODE_FIXED) {
        showmsg("error : no rinex obs file (base station)");
        return;
    }
    if (OutputFile->currentText()=="") {
        showmsg("error : no output file");
        return;
    }
    if (OutputFile_Text.contains(".obs",Qt::CaseInsensitive)||
        OutputFile_Text.contains(".nav",Qt::CaseInsensitive)||
        OutputFile_Text.contains(".gnav",Qt::CaseInsensitive)||
        OutputFile_Text.contains(".gz",Qt::CaseInsensitive)||
        OutputFile_Text.contains(".Z",Qt::CaseInsensitive)||
        OutputFile_Text.contains(QRegularExpression(".??o",QRegularExpression::CaseInsensitiveOption))||
        OutputFile_Text.contains(QRegularExpression(".??d",QRegularExpression::CaseInsensitiveOption))||
        OutputFile_Text.contains(QRegularExpression(".??n",QRegularExpression::CaseInsensitiveOption))||
        OutputFile_Text.contains(QRegularExpression(".??g",QRegularExpression::CaseInsensitiveOption))){
        showmsg("error : invalid extension of output file (%s)",qPrintable(OutputFile_Text));
        return;
    }
    showmsg("");
    BtnAbort ->setVisible(true);
    BtnExec  ->setVisible(false);
    BtnExit  ->setEnabled(false);
    BtnView  ->setEnabled(false);
    BtnToKML ->setEnabled(false);
    BtnPlot  ->setEnabled(false);
    BtnOption->setEnabled(false);
    Panel1   ->setEnabled(false);

    ExecProc();
}
// callback on processing finished-------------------------------------------
void MainForm::ProcessingFinished(int stat)
{
    setCursor(Qt::ArrowCursor);
    Progress->setVisible(false);

    if (stat>=0) {
        AddHist(InputFile1);
        AddHist(InputFile2);
        AddHist(InputFile3);
        AddHist(InputFile4);
        AddHist(InputFile5);
        AddHist(InputFile6);
        AddHist(OutputFile);
    }

    if (Message->text().contains("processing")) {
        showmsg("done");
    }
    BtnAbort ->setVisible(false);
    BtnExec  ->setVisible(true);
    BtnExec  ->setEnabled(true);
    BtnExit  ->setEnabled(true);
    BtnView  ->setEnabled(true);
    BtnToKML ->setEnabled(true);
    BtnPlot  ->setEnabled(true);
    BtnOption->setEnabled(true);
    Panel1   ->setEnabled(true);
}
// callback on button-abort -------------------------------------------------
void MainForm::BtnAbortClick()
{
    AbortFlag=true;
    showmsg("aborted");
}
// callback on button-exit --------------------------------------------------
void MainForm::BtnExitClick()
{
    close();
}
// callback on button-about -------------------------------------------------
void MainForm::BtnAboutClick()
{
    QString prog=PRGNAME;
    AboutDialog *aboutDialog=new AboutDialog(this);

    aboutDialog->About=prog;
    aboutDialog->IconIndex=1;
    aboutDialog->exec();

    delete aboutDialog;
}
// callback on button-time-1 ------------------------------------------------
void MainForm::BtnTime1Click()
{
    TimeDialog *timeDialog=new TimeDialog(this);
    timeDialog->Time=GetTime1();
    timeDialog->exec();

    delete timeDialog;
}
// callback on button-time-2 ------------------------------------------------
void MainForm::BtnTime2Click()
{
    TimeDialog *timeDialog=new TimeDialog(this);

    timeDialog->Time=GetTime2();
    timeDialog->exec();

    delete timeDialog;
}
// callback on button-inputfile-1 -------------------------------------------
void MainForm::BtnInputFile1Click()
{
    InputFile1->setCurrentText(QDir::toNativeSeparators(QFileDialog::getOpenFileName(this,tr("RINEX OBS (Rover) File"),InputFile1->currentText(),tr("All (*.*);;RINEX OBS (*.rnx *.obs *.*O *.*D)"))));
    SetOutFile();
}
// callback on button-inputfile-2 -------------------------------------------
void MainForm::BtnInputFile2Click()
{
    InputFile2->setCurrentText(QDir::toNativeSeparators(QFileDialog::getOpenFileName(this,tr("RINEX OBS (Base Station) File"),InputFile2->currentText(),tr("All (*.*);;RINEX OBS (*.rnx *.obs *.*O *.*D)"))));
}
// callback on button-inputfile-3 -------------------------------------------
void MainForm::BtnInputFile3Click()
{
    InputFile3->setCurrentText(QDir::toNativeSeparators(QFileDialog::getOpenFileName(this,tr("RINEX NAV/CLK,SP3,FCB,IONEX or SBAS/EMS File"),InputFile3->currentText(),tr("All (*.*);;RINEX NAV (*.rnx *.*nav *.*N *.*P *.*G *.*H *.*Q)"))));
}
// callback on button-inputfile-4 -------------------------------------------
void MainForm::BtnInputFile4Click()
{
    InputFile4->setCurrentText(QDir::toNativeSeparators(QFileDialog::getOpenFileName(this,tr("RINEX NAV/CLK,SP3,FCB,IONEX or SBAS/EMS File"),InputFile4->currentText(),tr("All (*.*);;Precise Ephemeris/Clock (*.SP3 *.sp3 *.eph* *.clk*)"))));
}
// callback on button-inputfile-5 -------------------------------------------
void MainForm::BtnInputFile5Click()
{
    InputFile5->setCurrentText(QDir::toNativeSeparators(QFileDialog::getOpenFileName(this,tr("RINEX NAV/CLK,SP3,FCB,IONEX or SBAS/EMS File"),InputFile5->currentText(),tr("All (*.*);;Precise Ephemeris/Clock (*.CLK *.sp3 *.eph* *.clk*)"))));
}
// callback on button-inputfile-6 -------------------------------------------
void MainForm::BtnInputFile6Click()
{
    InputFile6->setCurrentText(QDir::toNativeSeparators(QFileDialog::getOpenFileName(this,tr("RINEX NAV/CLK,SP3,FCB,IONEX or SBAS/EMS File"),InputFile6->currentText(),tr("All (*.*);;FCB (*.fcb),IONEX (*.*i *.ionex),SBAS (*.sbs *.ems)"))));
}
// callback on button-outputfile --------------------------------------------
void MainForm::BtnOutputFileClick()
{
    OutputFile->setCurrentText(QDir::toNativeSeparators(QFileDialog::getSaveFileName(this,tr("Output File"),OutputFile->currentText(),tr("All (*.*);;Position Files (*.pos)"))));
}
// callback on button-inputview-1 -------------------------------------------
void MainForm::BtnInputView1Click()
{
    QString InputFile1_Text=InputFile1->currentText();
    ViewFile(FilePath(InputFile1_Text));
}
// callback on button-inputview-2 -------------------------------------------
void MainForm::BtnInputView2Click()
{
    QString InputFile2_Text=InputFile2->currentText();
    ViewFile(FilePath(InputFile2_Text));
}
// callback on button-inputview-3 -------------------------------------------
void MainForm::BtnInputView3Click()
{
    QString InputFile1_Text=InputFile1->currentText();
    QString InputFile3_Text=InputFile3->currentText();
    QString file=FilePath(InputFile3_Text);
    QString f;

    if (file=="") {
        file=FilePath(InputFile1_Text);
        if (!ObsToNav(file,f)) return;
        file=f;
    }
    ViewFile(file);
}
// callback on button-inputview-4 -------------------------------------------
void MainForm::BtnInputView4Click()
{
    QString InputFile4_Text=InputFile4->currentText();
    ViewFile(FilePath(InputFile4_Text));
}
// callback on button-inputview-5 -------------------------------------------
void MainForm::BtnInputView5Click()
{
    QString InputFile5_Text=InputFile5->currentText();
    ViewFile(FilePath(InputFile5_Text));
}
// callback on button-inputview-6 -------------------------------------------
void MainForm::BtnInputView6Click()
{
    QString InputFile6_Text=InputFile6->currentText();
    ViewFile(FilePath(InputFile6_Text));
}
// callback on button-outputview-1 ------------------------------------------
void MainForm::BtnOutputView1Click()
{
    QString OutputFile_Text=OutputFile->currentText();
    QString file=FilePath(OutputFile_Text)+".stat";
    if (!QFile::exists(file)) return;
    ViewFile(file);
}
// callback on button-outputview-2 ------------------------------------------
void MainForm::BtnOutputView2Click()
{
    QString OutputFile_Text=OutputFile->currentText();
    QString file=FilePath(OutputFile_Text)+".trace";
    if (!QFile::exists(file)) return;
    ViewFile(file);
}
// callback on button-inputplot-1 -------------------------------------------
void MainForm::BtnInputPlot1Click()
{
    QString InputFile1_Text=InputFile1->currentText();
    QString InputFile2_Text=InputFile2->currentText();
    QString InputFile3_Text=InputFile3->currentText();
    QString InputFile4_Text=InputFile4->currentText();
    QString InputFile5_Text=InputFile5->currentText();
    QString InputFile6_Text=InputFile6->currentText();
    QString files[6];
    QString cmd1="./rtkplot_qt",cmd2="../../../bin/rtkplot_qt";
    QStringList opts;
    QString navfile;

    files[0]=FilePath(InputFile1_Text); /* obs rover */
    files[1]=FilePath(InputFile2_Text); /* obs base */
    files[2]=FilePath(InputFile3_Text);
    files[3]=FilePath(InputFile4_Text);
    files[4]=FilePath(InputFile5_Text);
    files[5]=FilePath(InputFile6_Text);

    if (files[2]=="") {
        if (ObsToNav(files[0],navfile)) files[2]=navfile;
    }
    opts << "-r";
    for (int i=0;i<5;i++)
            opts <<"\""+files[i]+"\"";

    if (!ExecCmd(cmd1, opts,1)&&!ExecCmd(cmd2, opts,1)) {
        ShowMsg("error : rtkplot_qt execution");
    }
}
// callback on button-inputplot-2 -------------------------------------------
void MainForm::BtnInputPlot2Click()
{
    QString InputFile1_Text=InputFile1->currentText();
    QString InputFile2_Text=InputFile2->currentText();
    QString InputFile3_Text=InputFile3->currentText();
    QString InputFile4_Text=InputFile4->currentText();
    QString InputFile5_Text=InputFile5->currentText();
    QString InputFile6_Text=InputFile6->currentText();
    QString files[6];
    QString cmd1="./rtkplot_qt",cmd2="../../../bin/rtkplot_qt";
    QStringList opts;
    QString navfile;

    files[0]=FilePath(InputFile1_Text); /* obs rover */
    files[1]=FilePath(InputFile2_Text); /* obs base */
    files[2]=FilePath(InputFile3_Text);
    files[3]=FilePath(InputFile4_Text);
    files[4]=FilePath(InputFile5_Text);
    files[5]=FilePath(InputFile6_Text);

    if (files[2]=="") {
        if (ObsToNav(files[0],navfile)) files[2]=navfile;
    }
    opts << "-r";
    for (int i=0;i<5;i++)
            opts <<"\""+files[i]+"\"";

    if (!ExecCmd(cmd1, opts,1)&&!ExecCmd(cmd2, opts,1)) {
        ShowMsg("error : rtkplot_qt execution");
    }
}
// callback on button-output-directory --------------------------------------
void MainForm::BtnOutDirClick()
{
#ifdef TCPP
    QString dir=OutDir->Text;
    if (!SelectDirectory("Output Directory","",dir)) return;
    OutDir->Text=dir;
#else
    OutDir->setText(QDir::toNativeSeparators(QFileDialog::getExistingDirectory(this,tr("Output Directory"),OutDir->text())));
#endif
}
// callback on button keyword -----------------------------------------------
void MainForm::BtnKeywordClick()
{
    KeyDialog *keyDialog=new KeyDialog(this);
    keyDialog->Flag=2;
    keyDialog->exec();

    delete keyDialog;
}
// callback on time-start check -----------------------------------------
void MainForm::TimeStartClick()
{
    UpdateEnable();
}
// callback on time-end check -----------------------------------------
void MainForm::TimeEndClick()
{
    UpdateEnable();
}
// callback on time-interval check ------------------------------------------
void MainForm::TimeIntFClick()
{
    UpdateEnable();
}
// callback on time-unit check ----------------------------------------------
void MainForm::TimeUnitFClick()
{
    UpdateEnable();
}
// callback on inputfile-1 change -------------------------------------------
void MainForm::InputFile1Change()
{
    SetOutFile();
}
// callback on output-directory checked -------------------------------------
void MainForm::OutDirEnaClick()
{
	UpdateEnable();
    SetOutFile();
}
// callback on output-directory change --------------------------------------
void MainForm::OutDirChange()
{
    SetOutFile();
}
// set output file path -----------------------------------------------------
void MainForm::SetOutFile(void)
{
    QString InputFile1_Text=InputFile1->currentText();
    QString OutDir_Text=OutDir->text();
    QString ofile,ifile;

    if (InputFile1->currentText()=="") return;

    ifile=InputFile1_Text;

    if (OutDirEna->isChecked()) {
        QFileInfo f(ifile);
        ofile=OutDir_Text+"/"+f.baseName();
    }
    else {
        QFileInfo f(ifile);
        ofile=f.absolutePath()+"/"+f.baseName();
    }
    ofile+=SolFormat==SOLF_NMEA?".nmea":".pos";
    ofile.replace('*','0');

    OutputFile->setCurrentText(QDir::toNativeSeparators(ofile));
}
// execute post-processing --------------------------------------------------
void MainForm::ExecProc(void)
{
    QString InputFile1_Text=InputFile1->currentText(),InputFile2_Text=InputFile2->currentText();
    QString InputFile3_Text=InputFile3->currentText(),InputFile4_Text=InputFile4->currentText();
    QString InputFile5_Text=InputFile5->currentText(),InputFile6_Text=InputFile6->currentText();
    QString OutputFile_Text=OutputFile->currentText();
    QString temp;

    ProcessingThread *thread= new ProcessingThread(this);

    // get processing options
    if (TimeStart->isChecked()) thread->ts=GetTime1();
    if (TimeEnd  ->isChecked()) thread->te=GetTime2();
    if (TimeIntF ->isChecked()) thread->ti=TimeInt ->currentText().toDouble();
    if (TimeUnitF->isChecked()) thread->tu=TimeUnit->text().toDouble()*3600.0;

    thread->prcopt=prcopt_default;
    if (!GetOption(thread->prcopt,thread->solopt,thread->filopt)) {ProcessingFinished(0);return;}

    // set input/output files

    thread->addInput(InputFile1_Text);

    if (PMODE_DGPS<=thread->prcopt.mode&&thread->prcopt.mode<=PMODE_FIXED) {
        thread->addInput(InputFile2_Text);
    }
    if (InputFile3_Text!="") {
        thread->addInput(InputFile3_Text);
    }
    else if (!ObsToNav(InputFile1_Text,temp)) {
        showmsg("error: no navigation data");
        ProcessingFinished(0);
        return;
    } else thread->addInput(temp);

    if (InputFile4_Text!="") {
        thread->addInput(InputFile4_Text);
    }
    if (InputFile5_Text!="") {
        thread->addInput(InputFile5_Text);
    }
    if (InputFile6_Text!="") {
        thread->addInput(InputFile6_Text);
    }
    strcpy(thread->outfile,qPrintable(OutputFile_Text));

    // confirm overwrite
    if (!TimeStart->isChecked()||!TimeEnd->isChecked()) {
        if (QFileInfo::exists(thread->outfile)) {
            if (QMessageBox::question(this,tr("Overwrite"),QString(tr("Overwrite existing file %1.")).arg(thread->outfile))!=QMessageBox::Yes) {ProcessingFinished(0);return;}
        }
    }
    // set rover and base station list
    thread->addList(thread->rov,RovList);
    thread->addList(thread->base,BaseList);

    Progress->setValue(0);
    Progress->setVisible(true);
    showmsg("reading...");

    setCursor(Qt::WaitCursor);

    // post processing positioning
    connect(thread,SIGNAL(done(int)),this,SLOT(ProcessingFinished(int)));

    thread->start();

    return;
}
// get processing and solution options --------------------------------------
int MainForm::GetOption(prcopt_t &prcopt, solopt_t &solopt,
                                    filopt_t &filopt)
{
    char buff[1024],*p;
    int sat,ex;

    // processing options
    prcopt.mode     =PosMode;
    prcopt.soltype  =Solution;
    prcopt.nf       =Freq+1;
    prcopt.navsys   =NavSys;
    prcopt.elmin    =ElMask*D2R;
    prcopt.snrmask  =SnrMask;
    prcopt.sateph   =SatEphem;
    prcopt.modear   =AmbRes;
    prcopt.glomodear=GloAmbRes;
    prcopt.bdsmodear=BdsAmbRes;
    prcopt.maxout   =OutCntResetAmb;
    prcopt.minfix   =FixCntHoldAmb;
    prcopt.minlock  =LockCntFixAmb;
    prcopt.ionoopt  =IonoOpt;
    prcopt.tropopt  =TropOpt;
    prcopt.posopt[0]=PosOpt[0];
    prcopt.posopt[1]=PosOpt[1];
    prcopt.posopt[2]=PosOpt[2];
    prcopt.posopt[3]=PosOpt[3];
    prcopt.posopt[4]=PosOpt[4];
    prcopt.posopt[5]=PosOpt[5];
    prcopt.dynamics =PosMode==PMODE_KINEMA||
                     PosMode==PMODE_PPP_KINEMA;
    prcopt.tidecorr =TideCorr;
    prcopt.armaxiter=ARIter;
    prcopt.niter    =NumIter;
    prcopt.intpref  =IntpRefObs;
    prcopt.sbassatsel=SbasSat;
    prcopt.eratio[0]=MeasErrR1;
    prcopt.eratio[1]=MeasErrR2;
    prcopt.err[1]   =MeasErr2;
    prcopt.err[2]   =MeasErr3;
    prcopt.err[3]   =MeasErr4;
    prcopt.err[4]   =MeasErr5;
    prcopt.prn[0]   =PrNoise1;
    prcopt.prn[1]   =PrNoise2;
    prcopt.prn[2]   =PrNoise3;
    prcopt.prn[3]   =PrNoise4;
    prcopt.prn[4]   =PrNoise5;
    prcopt.sclkstab =SatClkStab;
    prcopt.thresar[0]=ValidThresAR;
    prcopt.thresar[1]=ThresAR2;
    prcopt.thresar[2]=ThresAR3;
    prcopt.elmaskar =ElMaskAR*D2R;
    prcopt.elmaskhold=ElMaskHold*D2R;
    prcopt.thresslip=SlipThres;
    prcopt.maxtdiff =MaxAgeDiff;
    prcopt.maxinno[1]  =RejectCode;
    prcopt.maxinno[0]  =RejectPhase;
    prcopt.outsingle=OutputSingle;
    if (BaseLineConst) {
        prcopt.baseline[0]=BaseLine[0];
        prcopt.baseline[1]=BaseLine[1];
    }
    else {
        prcopt.baseline[0]=0.0;
        prcopt.baseline[1]=0.0;
    }
    if (PosMode!=PMODE_FIXED&&PosMode!=PMODE_PPP_FIXED) {
        for (int i=0;i<3;i++) prcopt.ru[i]=0.0;
    }
    else if (RovPosType<=2) {
        for (int i=0;i<3;i++) prcopt.ru[i]=RovPos[i];
    }
    else prcopt.rovpos=RovPosType-2; /* 1:single,2:posfile,3:rinex */

    if (PosMode==PMODE_SINGLE||PosMode==PMODE_MOVEB) {
        for (int i=0;i<3;i++) prcopt.rb[i]=0.0;
    }
    else if (RefPosType<=2) {
        for (int i=0;i<3;i++) prcopt.rb[i]=RefPos[i];
    }
    else prcopt.refpos=RefPosType-2;

    if (RovAntPcv) {
        strcpy(prcopt.anttype[0],qPrintable(RovAnt));
        prcopt.antdel[0][0]=RovAntE;
        prcopt.antdel[0][1]=RovAntN;
        prcopt.antdel[0][2]=RovAntU;
    }
    if (RefAntPcv) {
        strcpy(prcopt.anttype[1],qPrintable(RefAnt));
        prcopt.antdel[1][0]=RefAntE;
        prcopt.antdel[1][1]=RefAntN;
        prcopt.antdel[1][2]=RefAntU;
    }
    if (ExSats!="") { // excluded satellites
        strcpy(buff,qPrintable(ExSats));
        for (p=strtok(buff," ");p;p=strtok(NULL," ")) {
            if (*p=='+') {ex=2; p++;} else ex=1;
            if (!(sat=satid2no(p))) continue;
            prcopt.exsats[sat-1]=ex;
        }
    }

    strcpy(prcopt.rnxopt[0],qPrintable(RnxOpts1));
    strcpy(prcopt.rnxopt[1],qPrintable(RnxOpts2));
    strcpy(prcopt.pppopt,qPrintable(PPPOpts));

    // solution options
    solopt.posf     =SolFormat;
    solopt.times    =TimeFormat==0?0:TimeFormat-1;
    solopt.timef    =TimeFormat==0?0:1;
    solopt.timeu    =TimeDecimal<=0?0:TimeDecimal;
    solopt.degf     =LatLonFormat;
    solopt.outhead  =OutputHead;
    solopt.outopt   =OutputOpt;
    solopt.outvel   =OutputVel;
    solopt.maxsolstd=MaxSolStd;
    solopt.datum    =OutputDatum;
    solopt.height   =OutputHeight;
    solopt.geoid    =OutputGeoid;
    solopt.solstatic=SolStatic;
    solopt.sstat    =DebugStatus;
    solopt.trace    =DebugTrace;
    strcpy(solopt.sep,FieldSep!=""?qPrintable(FieldSep):" ");
    strcpy(solopt.prog,qPrintable(QString("%1 ver.%2 %3").arg(PRGNAME).arg(VER_RTKLIB).arg(PATCH_LEVEL)));

    // file options
    strcpy(filopt.satantp,qPrintable(SatPcvFile));
    strcpy(filopt.rcvantp,qPrintable(AntPcvFile));
    strcpy(filopt.stapos, qPrintable(StaPosFile));
    strcpy(filopt.geoid,  qPrintable(GeoidDataFile));
    strcpy(filopt.iono,   qPrintable(IonoFile));
    strcpy(filopt.eop,    qPrintable(EOPFile));
    strcpy(filopt.dcb,    qPrintable(DCBFile));
    strcpy(filopt.blq,    qPrintable(BLQFile));

    return 1;
}
// observation file to nav file ---------------------------------------------
int MainForm::ObsToNav(const QString &obsfile, QString &navfile)
{
    int p;
    QFileInfo f(obsfile);
    navfile=f.canonicalPath()+f.completeBaseName();
    QString suffix=f.suffix();

    if (suffix=="") return 0;
    if ((suffix.length()==3)&&(suffix.at(2).toLower()=='o')) suffix[2]='*';
    else if ((suffix.length()==3)&&(suffix.at(2).toLower()=='d')) suffix[2]='*';
    else if (suffix.toLower()=="obs") suffix="*nav";
    else if (((p=suffix.indexOf("gz"))!=-1)||((p=suffix.indexOf('Z'))!=-1)) {
        if (p<1) return 0;
        if (suffix.at(p-1).toLower()=='o') suffix[p-1]='*';
        else if (suffix.at(p-1).toLower()=='d') suffix[p-1]='*';
        else return 0;
    }
    else return 0;
    return 1;
}
// replace file path with keywords ------------------------------------------
QString MainForm::FilePath(const QString &file)
{
    gtime_t ts={0,0};
    int p;
    char rov[256]="",base[256]="",path[1024];

    if (TimeStart->isChecked()) ts=GetTime1();

    p=0;
    while ((p=RovList.indexOf("\n",p))!=-1){
        if ((p<RovList.count())&&(RovList.at(p)!='#')) break;
    }
    if (p!=-1) strcpy(rov,qPrintable(RovList.mid(p))); else strcpy(rov,qPrintable(RovList));

    p=0;
    while ((p=BaseList.indexOf("\n",p))!=-1){
        if ((p<BaseList.count())&&(BaseList.at(p)!='#')) break;
    }
    if (p!=-1) strcpy(base,qPrintable(BaseList.mid(p))); else strcpy(base,qPrintable(RovList));

    reppath(qPrintable(file),path,ts,rov,base);

    return QString(path);
}
// read history -------------------------------------------------------------
void MainForm::ReadList(QComboBox* combo, QSettings *ini, const QString &key)
{
    QString item;
    int i;

    for (i=0;i<100;i++) {
        item=ini->value(QString("%1_%2").arg(key).arg(i,3),"").toString();
        if (item!=""&& combo->findText(item)==-1) combo->addItem(item); else break;
    }
}
// write history ------------------------------------------------------------
void MainForm::WriteList(QSettings *ini, const QString &key, const QComboBox *combo)
{
    int i;

    for (i=0;i<combo->count();i++) {
        ini->setValue(QString("%1_%2").arg(key).arg(i,3),combo->itemText(i));
    }
}
// add history --------------------------------------------------------------
void MainForm::AddHist(QComboBox *combo)
{
    QString hist=combo->currentText();
    if (hist=="") return;
    int i=combo->currentIndex();
    if (i>=0) combo->removeItem(i);
    combo->insertItem(0,hist);
    for (int i=combo->count()-1;i>=MAXHIST;i--) combo->removeItem(i);
    combo->setCurrentIndex(0);
}
// execute command ----------------------------------------------------------
int MainForm::ExecCmd(const QString &cmd, const QStringList &opt, int show)
{
    Q_UNUSED(show);
    return QProcess::startDetached(cmd, opt);  /* FIXME: show option not yet supported */
}
// view file ----------------------------------------------------------------
void MainForm::ViewFile(const QString &file)
{
    QString f;
    char tmpfile[1024];
    int cstat;

    if (file=="") return;
    cstat=rtk_uncompress(qPrintable(file),tmpfile);
    f=!cstat?file:tmpfile;

    textViewer->setWindowTitle(file);
    textViewer->show();
    if (!textViewer->Read(f)) textViewer->close();
    if (cstat==1) remove(tmpfile);
}
// show message in message area ---------------------------------------------
void MainForm::ShowMsg(const QString &msg)
{
    Message->setText(msg);
}
// get time from time-1 -----------------------------------------------------
gtime_t MainForm::GetTime1(void)
{
    QDateTime time(dateTime1->dateTime());

    gtime_t t;
    t.time=time.toSecsSinceEpoch();t.sec=time.time().msec()/1000;

    return t;
}
// get time from time-2 -----------------------------------------------------
gtime_t MainForm::GetTime2(void)
{
    QDateTime time(dateTime2->dateTime());

    gtime_t t;
    t.time=time.toSecsSinceEpoch();t.sec=time.time().msec()/1000;

    return t;
}
// set time to time-1 -------------------------------------------------------
void MainForm::SetTime1(gtime_t time)
{
    QDateTime t=QDateTime::fromSecsSinceEpoch(time.time); t=t.addMSecs(time.sec*1000);
    dateTime1->setDateTime(t);
}
// set time to time-2 -------------------------------------------------------
void MainForm::SetTime2(gtime_t time)
{
    QDateTime t=QDateTime::fromSecsSinceEpoch(time.time); t=t.addMSecs(time.sec*1000);
    dateTime2->setDateTime(t);
}
// update enable/disable of widgets -----------------------------------------
void MainForm::UpdateEnable(void)
{
    bool moder=PMODE_DGPS<=PosMode&&PosMode<=PMODE_FIXED;

    LabelInputFile1->setText(moder?tr("RINEX OBS: Rover"):tr("RINEX OBS"));
    InputFile2     ->setEnabled(moder);
    BtnInputFile2  ->setEnabled(moder);
    BtnInputPlot2  ->setEnabled(moder);
    BtnInputView2  ->setEnabled(moder);
    BtnOutputView1 ->setEnabled(DebugStatus>0);
    BtnOutputView2 ->setEnabled(DebugTrace >0);
    LabelInputFile3->setEnabled(moder);
    dateTime1      ->setEnabled(TimeStart->isChecked());
    BtnTime1       ->setEnabled(TimeStart->isChecked());
    dateTime2      ->setEnabled(TimeEnd  ->isChecked());
    BtnTime2       ->setEnabled(TimeEnd  ->isChecked());
    TimeInt        ->setEnabled(TimeIntF ->isChecked());
    LabelTimeInt   ->setEnabled(TimeIntF ->isChecked());
    TimeUnitF      ->setEnabled(TimeStart->isChecked()&&TimeEnd  ->isChecked());
    TimeUnit       ->setEnabled(TimeUnitF->isEnabled()&&TimeUnitF->isChecked());
    LabelTimeUnit  ->setEnabled(TimeUnitF->isEnabled()&&TimeUnitF->isChecked());
    OutDir         ->setEnabled(OutDirEna->isChecked());
    BtnOutDir      ->setEnabled(OutDirEna->isChecked());
    LabelOutDir    ->setEnabled(OutDirEna->isChecked());
}
// load options from ini file -----------------------------------------------
void MainForm::LoadOpt(void)
{
    QSettings ini(IniFile,QSettings::IniFormat);

    TimeStart->setChecked(ini.value("set/timestart",   0).toBool());
    TimeEnd->setChecked(ini.value("set/timeend",     0).toBool());
    dateTime1->setDate(ini.value ("set/timey1",      "2000/01/01").toDate());
    dateTime1->setTime(ini.value ("set/timeh1",      "00:00:00").toTime());
    dateTime2->setDate(ini.value ("set/timey2",      "2000/01/01").toDate());
    dateTime2->setTime(ini.value ("set/timeh2",      "00:00:00").toTime());
    TimeIntF ->setChecked(ini.value("set/timeintf",    0).toBool());
    TimeInt->setCurrentText(ini.value ("set/timeint",     "0").toString());
    TimeUnitF->setChecked(ini.value("set/timeunitf",   0).toBool());
    TimeUnit->setText(ini.value ("set/timeunit",    "24").toString());
    InputFile1->setCurrentText(ini.value ("set/inputfile1",  "").toString());
    InputFile2->setCurrentText(ini.value ("set/inputfile2",  "").toString());
    InputFile3->setCurrentText(ini.value ("set/inputfile3",  "").toString());
    InputFile4->setCurrentText(ini.value ("set/inputfile4",  "").toString());
    InputFile5->setCurrentText(ini.value ("set/inputfile5",  "").toString());
    InputFile6->setCurrentText(ini.value ("set/inputfile6",  "").toString());
    OutDirEna->setChecked(ini.value("set/outputdirena", 0).toBool());
    OutDir->setText(ini.value ("set/outputdir",   "").toString());
    OutputFile->setCurrentText(ini.value ("set/outputfile",  "").toString());

    ReadList(InputFile1,&ini,"hist/inputfile1");
    ReadList(InputFile2,&ini,"hist/inputfile2");
    ReadList(InputFile3,&ini,"hist/inputfile3");
    ReadList(InputFile4,&ini,"hist/inputfile4");
    ReadList(InputFile5,&ini,"hist/inputfile5");
    ReadList(InputFile6,&ini,"hist/inputfile6");
    ReadList(OutputFile,&ini,"hist/outputfile");

    PosMode            =ini.value("opt/posmode",        0).toInt();
    Freq               =ini.value("opt/freq",           1).toInt();
    Solution           =ini.value("opt/solution",       0).toInt();
    ElMask             =ini.value  ("opt/elmask",      15.0).toDouble();
    SnrMask.ena[0]     =ini.value("opt/snrmask_ena1",   0).toInt();
    SnrMask.ena[1]     =ini.value("opt/snrmask_ena2",   0).toInt();
    for (int i=0;i<3;i++) for (int j=0;j<9;j++) {
        SnrMask.mask[i][j]=
            ini.value(QString("opt/snrmask_%1_%2").arg(i+1).arg(j+1),0.0).toDouble();
    }
    IonoOpt            =ini.value("opt/ionoopt",     IONOOPT_BRDC).toInt();
    TropOpt            =ini.value("opt/tropopt",     TROPOPT_SAAS).toInt();
    RcvBiasEst         =ini.value("opt/rcvbiasest",     0).toInt();
    DynamicModel       =ini.value("opt/dynamicmodel",   0).toInt();
    TideCorr           =ini.value("opt/tidecorr",       0).toInt();
    SatEphem           =ini.value("opt/satephem",       0).toInt();
    ExSats             =ini.value("opt/exsats",        "").toString();
    NavSys             =ini.value("opt/navsys",   SYS_GPS).toInt();
    PosOpt[0]          =ini.value("opt/posopt1",        0).toInt();
    PosOpt[1]          =ini.value("opt/posopt2",        0).toInt();
    PosOpt[2]          =ini.value("opt/posopt3",        0).toInt();
    PosOpt[3]          =ini.value("opt/posopt4",        0).toInt();
    PosOpt[4]          =ini.value("opt/posopt5",        0).toInt();
    PosOpt[5]          =ini.value("opt/posopt6",        0).toInt();
    MapFunc            =ini.value("opt/mapfunc",        0).toInt();

    AmbRes             =ini.value("opt/ambres",         1).toInt();
    GloAmbRes          =ini.value("opt/gloambres",      1).toInt();
    BdsAmbRes          =ini.value("opt/bdsambres",      1).toInt();
    ValidThresAR       =ini.value("opt/validthresar", 3.0).toDouble();
    ThresAR2           =ini.value("opt/thresar2",  0.9999).toDouble();
    ThresAR3           =ini.value("opt/thresar3",    0.25).toDouble();
    LockCntFixAmb      =ini.value("opt/lockcntfixamb",  0).toInt();
    FixCntHoldAmb      =ini.value("opt/fixcntholdamb", 10).toInt();
    ElMaskAR           =ini.value("opt/elmaskar",     0.0).toDouble();
    ElMaskHold         =ini.value("opt/elmaskhold",   0.0).toDouble();
    OutCntResetAmb     =ini.value("opt/outcntresetbias",5).toInt();
    SlipThres          =ini.value("opt/slipthres",   0.05).toDouble();
    MaxAgeDiff         =ini.value("opt/maxagediff",  30.0).toDouble();
    RejectPhase        =ini.value("opt/rejectthres", 30.0).toDouble();
    RejectCode         =ini.value("opt/rejectcode",  30.0).toDouble();
    ARIter             =ini.value("opt/ariter",         1).toInt();
    NumIter            =ini.value("opt/numiter",        1).toInt();
    CodeSmooth         =ini.value("opt/codesmooth",     0).toInt();
    BaseLine[0]        =ini.value("opt/baselinelen",  0.0).toDouble();
    BaseLine[1]        =ini.value("opt/baselinesig",  0.0).toDouble();
    BaseLineConst      =ini.value("opt/baselineconst",  0).toInt();

    SolFormat          =ini.value("opt/solformat",      0).toInt();
    TimeFormat         =ini.value("opt/timeformat",     1).toInt();
    TimeDecimal        =ini.value("opt/timedecimal",    3).toInt();
    LatLonFormat       =ini.value("opt/latlonformat",   0).toInt();
    FieldSep           =ini.value("opt/fieldsep",      "").toString();
    OutputHead         =ini.value("opt/outputhead",     1).toInt();
    OutputOpt          =ini.value("opt/outputopt",      1).toInt();
    OutputVel          =ini.value("opt/outputvel",      0).toInt();
    OutputSingle       =ini.value("opt/outputsingle",   0).toInt();
    MaxSolStd          =ini.value("opt/maxsolstd",    0.0).toInt();
    OutputDatum        =ini.value("opt/outputdatum",    0).toInt();
    OutputHeight       =ini.value("opt/outputheight",   0).toInt();
    OutputGeoid        =ini.value("opt/outputgeoid",    0).toInt();
    SolStatic          =ini.value("opt/solstatic",      0).toInt();
    DebugTrace         =ini.value("opt/debugtrace",     0).toInt();
    DebugStatus        =ini.value("opt/debugstatus",    0).toInt();

    MeasErrR1          =ini.value("opt/measeratio1",100.0).toDouble();
    MeasErrR2          =ini.value("opt/measeratio2",100.0).toDouble();
    MeasErr2           =ini.value("opt/measerr2",   0.003).toDouble();
    MeasErr3           =ini.value("opt/measerr3",   0.003).toDouble();
    MeasErr4           =ini.value("opt/measerr4",   0.000).toDouble();
    MeasErr5           =ini.value("opt/measerr5",   1.000).toDouble();
    SatClkStab         =ini.value("opt/satclkstab", 5E-12).toDouble();
    PrNoise1           =ini.value("opt/prnoise1",    1E-4).toDouble();
    PrNoise2           =ini.value("opt/prnoise2",    1E-3).toDouble();
    PrNoise3           =ini.value("opt/prnoise3",    1E-4).toDouble();
    PrNoise4           =ini.value("opt/prnoise4",    1E+1).toDouble();
    PrNoise5           =ini.value("opt/prnoise5",    1E+1).toDouble();

    RovPosType         =ini.value("opt/rovpostype",     0).toInt();
    RefPosType         =ini.value("opt/refpostype",     0).toInt();
    RovPos[0]          =ini.value("opt/rovpos1",      0.0).toDouble();
    RovPos[1]          =ini.value("opt/rovpos2",      0.0).toDouble();
    RovPos[2]          =ini.value("opt/rovpos3",      0.0).toDouble();
    RefPos[0]          =ini.value("opt/refpos1",      0.0).toDouble();
    RefPos[1]          =ini.value("opt/refpos2",      0.0).toDouble();
    RefPos[2]          =ini.value("opt/refpos3",      0.0).toDouble();
    RovAntPcv          =ini.value("opt/rovantpcv",      0).toInt();
    RefAntPcv          =ini.value("opt/refantpcv",      0).toInt();
    RovAnt             =ini.value("opt/rovant",        "").toString();
    RefAnt             =ini.value("opt/refant",        "").toString();
    RovAntE            =ini.value("opt/rovante",      0.0).toDouble();
    RovAntN            =ini.value("opt/rovantn",      0.0).toDouble();
    RovAntU            =ini.value("opt/rovantu",      0.0).toDouble();
    RefAntE            =ini.value("opt/refante",      0.0).toDouble();
    RefAntN            =ini.value("opt/refantn",      0.0).toDouble();
    RefAntU            =ini.value("opt/refantu",      0.0).toDouble();

    RnxOpts1           =ini.value ("opt/rnxopts1",      "").toString();
    RnxOpts2           =ini.value ("opt/rnxopts2",      "").toString();
    PPPOpts            =ini.value ("opt/pppopts",       "").toString();

    AntPcvFile         =ini.value("opt/antpcvfile",    "").toString();
    IntpRefObs         =ini.value("opt/intprefobs",     0).toInt();
    SbasSat            =ini.value("opt/sbassat",        0).toInt();
    NetRSCorr          =ini.value("opt/netrscorr",      0).toInt();
    SatClkCorr         =ini.value("opt/satclkcorr",     0).toInt();
    SbasCorr           =ini.value("opt/sbascorr",       0).toInt();
    SbasCorr1          =ini.value("opt/sbascorr1",      0).toInt();
    SbasCorr2          =ini.value("opt/sbascorr2",      0).toInt();
    SbasCorr3          =ini.value("opt/sbascorr3",      0).toInt();
    SbasCorr4          =ini.value("opt/sbascorr4",      0).toInt();
    SbasCorrFile       =ini.value("opt/sbascorrfile",  "").toString();
    PrecEphFile        =ini.value("opt/precephfile",   "").toString();
    SatPcvFile         =ini.value("opt/satpcvfile",    "").toString();
    StaPosFile         =ini.value("opt/staposfile",    "").toString();
    GeoidDataFile      =ini.value("opt/geoiddatafile", "").toString();
    IonoFile           =ini.value("opt/ionofile",      "").toString();
    EOPFile            =ini.value("opt/eopfile",       "").toString();
    DCBFile            =ini.value("opt/dcbfile",       "").toString();
    BLQFile            =ini.value("opt/blqfile",       "").toString();
    GoogleEarthFile    =ini.value("opt/googleearthfile",GOOGLE_EARTH).toString();

    RovList="";
    for (int i=0;i<10;i++) {
        RovList +=ini.value(QString("opt/rovlist%1").arg(i+1),"").toString();
    }
    BaseList="";
    for (int i=0;i<10;i++) {
        BaseList+=ini.value(QString("opt/baselist%1").arg(i+1),"").toString();
    }
    RovList.replace("@@","\n");
    BaseList.replace("@@","\n");

    convDialog->TimeSpan  ->setChecked(ini.value("conv/timespan",  0).toInt());
    convDialog->TimeIntF  ->setChecked(ini.value("conv/timeintf",  0).toInt());
    convDialog->dateTime1 ->setDate(ini.value("conv/timey1","2000/01/01").toDate());
    convDialog->dateTime1 ->setTime(ini.value("conv/timeh1","00:00:00"  ).toTime());
    convDialog->dateTime2 ->setDate(ini.value("conv/timey2","2000/01/01").toDate());
    convDialog->dateTime2 ->setTime(ini.value("conv/timeh2","00:00:00"  ).toTime());
    convDialog->TimeInt   ->setValue(ini.value ("conv/timeint", 0.0).toDouble());
    convDialog->TrackColor->setCurrentIndex(ini.value("conv/trackcolor",5).toInt());
    convDialog->PointColor->setCurrentIndex(ini.value("conv/pointcolor",5).toInt());
    convDialog->OutputAlt ->setCurrentIndex(ini.value("conv/outputalt", 0).toInt());
    convDialog->OutputTime->setCurrentIndex(ini.value("conv/outputtime",0).toInt());
    convDialog->AddOffset ->setChecked(ini.value("conv/addoffset", 0).toInt());
    convDialog->Offset1   ->setValue(ini.value("conv/offset1", "0").toDouble());
    convDialog->Offset2   ->setValue(ini.value("conv/offset2", "0").toDouble());
    convDialog->Offset3   ->setValue(ini.value("conv/offset3", "0").toDouble());
    convDialog->Compress  ->setChecked(ini.value("conv/compress",  0).toInt());
    convDialog->FormatKML ->setChecked(ini.value("conv/format",    0).toInt());

    textViewer->Color1=ini.value("viewer/color1",QColor(Qt::black)).value<QColor>();
    textViewer->Color2=ini.value("viewer/color2",QColor(Qt::white)).value<QColor>();
    textViewer->FontD.setFamily(ini.value ("viewer/fontname","Courier New").toString());
    textViewer->FontD.setPointSize(ini.value("viewer/fontsize",9).toInt());
}
// save options to ini file -------------------------------------------------
void MainForm::SaveOpt(void)
{
    QSettings ini(IniFile,QSettings::IniFormat);

    ini.setValue("set/timestart",   TimeStart ->isChecked()?1:0);
    ini.setValue("set/timeend",     TimeEnd   ->isChecked()?1:0);
    ini.setValue("set/timey1",      dateTime1    ->date());
    ini.setValue("set/timeh1",      dateTime1    ->time());
    ini.setValue("set/timey2",      dateTime2    ->date());
    ini.setValue("set/timeh2",      dateTime2    ->time());
    ini.setValue("set/timeintf",    TimeIntF  ->isChecked()?1:0);
    ini.setValue("set/timeint",     TimeInt   ->currentText());
    ini.setValue("set/timeunitf",   TimeUnitF ->isChecked()?1:0);
    ini.setValue("set/timeunit",    TimeUnit  ->text());
    ini.setValue("set/inputfile1",  InputFile1->currentText());
    ini.setValue("set/inputfile2",  InputFile2->currentText());
    ini.setValue("set/inputfile3",  InputFile3->currentText());
    ini.setValue("set/inputfile4",  InputFile4->currentText());
    ini.setValue("set/inputfile5",  InputFile5->currentText());
    ini.setValue("set/inputfile6",  InputFile6->currentText());
    ini.setValue("set/outputdirena",OutDirEna ->isChecked());
    ini.setValue("set/outputdir",   OutDir    ->text());
    ini.setValue("set/outputfile",  OutputFile->currentText());

    WriteList(&ini,"hist/inputfile1",     InputFile1);
    WriteList(&ini,"hist/inputfile2",     InputFile2);
    WriteList(&ini,"hist/inputfile3",     InputFile3);
    WriteList(&ini,"hist/inputfile4",     InputFile4);
    WriteList(&ini,"hist/inputfile5",     InputFile5);
    WriteList(&ini,"hist/inputfile6",     InputFile6);
    WriteList(&ini,"hist/outputfile",     OutputFile);

    ini.setValue("opt/posmode",     PosMode     );
    ini.setValue("opt/freq",        Freq        );
    ini.setValue("opt/solution",    Solution    );
    ini.setValue ("opt/elmask",      ElMask      );
    ini.setValue("opt/snrmask_ena1",SnrMask.ena[0]);
    ini.setValue("opt/snrmask_ena2",SnrMask.ena[1]);
    for (int i=0;i<3;i++) for (int j=0;j<9;j++) {
        ini.setValue(QString("opt/snrmask_%1_%2").arg(i+1).arg(j+1),
                        SnrMask.mask[i][j]);
    }
    ini.setValue("opt/ionoopt",     IonoOpt     );
    ini.setValue("opt/tropopt",     TropOpt     );
    ini.setValue("opt/rcvbiasest",  RcvBiasEst  );
    ini.setValue("opt/dynamicmodel",DynamicModel);
    ini.setValue("opt/tidecorr",    TideCorr    );
    ini.setValue("opt/satephem",    SatEphem    );
    ini.setValue("opt/exsats",      ExSats      );
    ini.setValue("opt/navsys",      NavSys      );
    ini.setValue("opt/posopt1",     PosOpt[0]   );
    ini.setValue("opt/posopt2",     PosOpt[1]   );
    ini.setValue("opt/posopt3",     PosOpt[2]   );
    ini.setValue("opt/posopt4",     PosOpt[3]   );
    ini.setValue("opt/posopt5",     PosOpt[4]   );
    ini.setValue("opt/posopt6",     PosOpt[5]   );
    ini.setValue("opt/mapfunc",     MapFunc     );

    ini.setValue("opt/ambres",      AmbRes      );
    ini.setValue("opt/gloambres",   GloAmbRes   );
    ini.setValue("opt/bdsambres",   BdsAmbRes   );
    ini.setValue("opt/validthresar",ValidThresAR);
    ini.setValue("opt/thresar2",    ThresAR2    );
    ini.setValue("opt/thresar3",    ThresAR3    );
    ini.setValue("opt/lockcntfixamb",LockCntFixAmb);
    ini.setValue("opt/fixcntholdamb",FixCntHoldAmb);
    ini.setValue("opt/elmaskar",    ElMaskAR    );
    ini.setValue("opt/elmaskhold",  ElMaskHold  );
    ini.setValue("opt/outcntresetbias",OutCntResetAmb);
    ini.setValue("opt/slipthres",   SlipThres   );
    ini.setValue("opt/maxagediff",  MaxAgeDiff  );
    ini.setValue("opt/rejectcode",  RejectCode  );
    ini.setValue("opt/rejectthres", RejectPhase );
    ini.setValue("opt/ariter",      ARIter      );
    ini.setValue("opt/numiter",     NumIter     );
    ini.setValue("opt/codesmooth",  CodeSmooth  );
    ini.setValue("opt/baselinelen", BaseLine[0] );
    ini.setValue("opt/baselinesig", BaseLine[1] );
    ini.setValue("opt/baselineconst",BaseLineConst);

    ini.setValue("opt/solformat",   SolFormat   );
    ini.setValue("opt/timeformat",  TimeFormat  );
    ini.setValue("opt/timedecimal", TimeDecimal );
    ini.setValue("opt/latlonformat",LatLonFormat);
    ini.setValue("opt/fieldsep",    FieldSep    );
    ini.setValue("opt/outputhead",  OutputHead  );
    ini.setValue("opt/outputopt",   OutputOpt   );
    ini.setValue("opt/outputvel",   OutputVel   );
    ini.setValue("opt/outputsingle",OutputSingle);
    ini.setValue("opt/maxsolstd",   MaxSolStd   );
    ini.setValue("opt/outputdatum", OutputDatum );
    ini.setValue("opt/outputheight",OutputHeight);
    ini.setValue("opt/outputgeoid", OutputGeoid );
    ini.setValue("opt/solstatic",   SolStatic   );
    ini.setValue("opt/debugtrace",  DebugTrace  );
    ini.setValue("opt/debugstatus", DebugStatus );

    ini.setValue("opt/measeratio1", MeasErrR1   );
    ini.setValue("opt/measeratio2", MeasErrR2   );
    ini.setValue("opt/measerr2",    MeasErr2    );
    ini.setValue("opt/measerr3",    MeasErr3    );
    ini.setValue("opt/measerr4",    MeasErr4    );
    ini.setValue("opt/measerr5",    MeasErr5    );
    ini.setValue("opt/satclkstab",  SatClkStab  );
    ini.setValue("opt/prnoise1",    PrNoise1    );
    ini.setValue("opt/prnoise2",    PrNoise2    );
    ini.setValue("opt/prnoise3",    PrNoise3    );
    ini.setValue("opt/prnoise4",    PrNoise4    );
    ini.setValue("opt/prnoise5",    PrNoise5    );

    ini.setValue("opt/rovpostype",  RovPosType  );
    ini.setValue("opt/refpostype",  RefPosType  );
    ini.setValue("opt/rovpos1",     RovPos[0]   );
    ini.setValue("opt/rovpos2",     RovPos[1]   );
    ini.setValue("opt/rovpos3",     RovPos[2]   );
    ini.setValue("opt/refpos1",     RefPos[0]   );
    ini.setValue("opt/refpos2",     RefPos[1]   );
    ini.setValue("opt/refpos3",     RefPos[2]   );
    ini.setValue("opt/rovantpcv",   RovAntPcv   );
    ini.setValue("opt/refantpcv",   RefAntPcv   );
    ini.setValue("opt/rovant",      RovAnt      );
    ini.setValue("opt/refant",      RefAnt      );
    ini.setValue("opt/rovante",     RovAntE     );
    ini.setValue("opt/rovantn",     RovAntN     );
    ini.setValue("opt/rovantu",     RovAntU     );
    ini.setValue("opt/refante",     RefAntE     );
    ini.setValue("opt/refantn",     RefAntN     );
    ini.setValue("opt/refantu",     RefAntU     );

    ini.setValue("opt/rnxopts1",    RnxOpts1    );
    ini.setValue("opt/rnxopts2",    RnxOpts2    );
    ini.setValue("opt/pppopts",     PPPOpts     );

    ini.setValue("opt/antpcvfile",  AntPcvFile  );
    ini.setValue("opt/intprefobs",  IntpRefObs  );
    ini.setValue("opt/sbassat",     SbasSat     );
    ini.setValue("opt/netrscorr",   NetRSCorr   );
    ini.setValue("opt/satclkcorr",  SatClkCorr  );
    ini.setValue("opt/sbascorr",    SbasCorr    );
    ini.setValue("opt/sbascorr1",   SbasCorr1   );
    ini.setValue("opt/sbascorr2",   SbasCorr2   );
    ini.setValue("opt/sbascorr3",   SbasCorr3   );
    ini.setValue("opt/sbascorr4",   SbasCorr4   );
    ini.setValue("opt/sbascorrfile",SbasCorrFile);
    ini.setValue("opt/precephfile", PrecEphFile );
    ini.setValue("opt/satpcvfile",  SatPcvFile  );
    ini.setValue("opt/staposfile",  StaPosFile  );
    ini.setValue("opt/geoiddatafile",GeoidDataFile);
    ini.setValue("opt/ionofile",    IonoFile    );
    ini.setValue("opt/eopfile",     EOPFile     );
    ini.setValue("opt/dcbfile",     DCBFile     );
    ini.setValue("opt/blqfile",     BLQFile     );
    ini.setValue("opt/googleearthfile",GoogleEarthFile);

    RovList.replace("\n","@@");
    for (int i=0;i<10;i++) {
        ini.setValue(QString("opt/rovlist%1").arg(i+1),RovList.mid(i*2000,2000));
    }

    BaseList.replace("\n","@@");
    for (int i=0;i<10;i++) {
        ini.setValue(QString("opt/baselist%1").arg(i+1),BaseList.mid(i*2000,2000));
    }

    ini.setValue ("conv/timespan",   convDialog->TimeSpan  ->isChecked());
    ini.setValue ("conv/timey1",     convDialog->dateTime1 ->date());
    ini.setValue ("conv/timeh1",     convDialog->dateTime1 ->time());
    ini.setValue ("conv/timey2",     convDialog->dateTime2 ->date());
    ini.setValue ("conv/timeh2",     convDialog->dateTime2 ->time());
    ini.setValue ("conv/timeintf",   convDialog->TimeIntF  ->isChecked()  );
    ini.setValue ("conv/timeint",    convDialog->TimeInt   ->text()     );
    ini.setValue ("conv/trackcolor", convDialog->TrackColor->currentIndex());
    ini.setValue ("conv/pointcolor", convDialog->PointColor->currentIndex());
    ini.setValue ("conv/outputalt",  convDialog->OutputAlt ->currentIndex());
    ini.setValue ("conv/outputtime", convDialog->OutputTime->currentIndex());
    ini.setValue ("conv/addoffset",  convDialog->AddOffset ->isChecked()  );
    ini.setValue ("conv/offset1",    convDialog->Offset1   ->text()     );
    ini.setValue ("conv/offset2",    convDialog->Offset2   ->text()     );
    ini.setValue ("conv/offset3",    convDialog->Offset3   ->text()     );
    ini.setValue ("conv/compress",   convDialog->Compress  ->isChecked()  );
    ini.setValue ("conv/format",     convDialog->FormatKML ->isChecked()  );

    ini.setValue ("viewer/color1",textViewer->Color1  );
    ini.setValue ("viewer/color2",textViewer->Color2  );
    ini.setValue ("viewer/fontname",textViewer->FontD.family());
    ini.setValue ("viewer/fontsize",textViewer->FontD.pointSize());
}
//---------------------------------------------------------------------------
<|MERGE_RESOLUTION|>--- conflicted
+++ resolved
@@ -281,14 +281,9 @@
     parser.addVersionOption();
     parser.setSingleDashWordOptionMode(QCommandLineParser::ParseAsLongOptions);
 
-<<<<<<< HEAD
-    QCommandLineOption iniFileOption(QStringList() << "i" ,
+    QCommandLineOption iniFileOption(QStringList() << "i",
             QCoreApplication::translate("main", "use init file <file>"),
             QCoreApplication::translate("main", "ini file"));
-=======
-    QCommandLineOption iniFileOption(QStringList() << "i",
-            QCoreApplication::translate("main", "use init file <file>"));
->>>>>>> 1fadbbb6
     parser.addOption(iniFileOption);
 
     QCommandLineOption titleOption(QStringList() << "t",
