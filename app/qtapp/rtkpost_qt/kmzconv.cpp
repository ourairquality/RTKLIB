--- conflicted
+++ resolved
@@ -1,5 +1,4 @@
 //---------------------------------------------------------------------------
-#include <stdio.h>
 #include <string.h>
 
 #include "postmain.h"
@@ -29,7 +28,6 @@
     QFileSystemModel *fileModel = new QFileSystemModel(fileCompleter);
     fileModel->setRootPath("");
     fileCompleter->setModel(fileModel);
-<<<<<<< HEAD
     lEInputFile->setCompleter(fileCompleter);
     lEOutputFile->setCompleter(fileCompleter);
     lEGoogleEarthFile->setCompleter(fileCompleter);
@@ -38,6 +36,7 @@
     connect(btnConvert, SIGNAL(clicked(bool)), this, SLOT(btnConvertClicked()));
     connect(btnGoogleEarthFile, SIGNAL(clicked(bool)), this, SLOT(btnGoogleEarthFileClicked()));
     connect(btnView, SIGNAL(clicked(bool)), this, SLOT(btnViewClicked()));
+    connect(btnGoogleEarth, SIGNAL(clicked(bool)), this, SLOT(BtnGoogleEarthClick()));
     connect(cBAddOffset, SIGNAL(clicked(bool)), this, SLOT(updateEnable()));
     connect(cBTimeSpan, SIGNAL(clicked(bool)), this, SLOT(updateEnable()));
     connect(sBTimeInterval, SIGNAL(valueChanged(double)), this, SLOT(updateEnable()));
@@ -49,28 +48,6 @@
     connect(rBFormatGPX, SIGNAL(clicked(bool)), this, SLOT(formatGPXClicked()));
 
 	updateEnable();
-=======
-    InputFile->setCompleter(fileCompleter);
-    OutputFile->setCompleter(fileCompleter);
-    GoogleEarthFile->setCompleter(fileCompleter);
-
-    connect(BtnClose, SIGNAL(clicked(bool)), this, SLOT(BtnCloseClick()));
-    connect(BtnConvert, SIGNAL(clicked(bool)), this, SLOT(BtnConvertClick()));
-    connect(BtnGoogleEarthFile, SIGNAL(clicked(bool)), this, SLOT(BtnGoogleEarthFileClick()));
-    connect(BtnView, SIGNAL(clicked(bool)), this, SLOT(BtnViewClick()));
-    connect(BtnGoogleEarth, SIGNAL(clicked(bool)), this, SLOT(BtnGoogleEarthClick()));
-    connect(AddOffset, SIGNAL(clicked(bool)), this, SLOT(AddOffsetClick()));
-    connect(TimeSpan, SIGNAL(clicked(bool)), this, SLOT(TimeSpanClick()));
-    connect(TimeIntF, SIGNAL(clicked(bool)), this, SLOT(TimeIntFClick()));
-    connect(InputFile, SIGNAL(editingFinished()), this, SLOT(InputFileChange()));
-    connect(Compress, SIGNAL(clicked(bool)), this, SLOT(CompressClick()));
-    connect(GoogleEarthFile, SIGNAL(editingFinished()), this, SLOT(GoogleEarthFileChange()));
-    connect(BtnInputFile, SIGNAL(clicked(bool)), this, SLOT(BtnInputFileClick()));
-    connect(FormatKML, SIGNAL(clicked(bool)), this, SLOT(FormatKMLClick()));
-    connect(FormatGPX, SIGNAL(clicked(bool)), this, SLOT(FormatGPXClick()));
-
-  UpdateEnable();
->>>>>>> 18e01587
 }
 //---------------------------------------------------------------------------
 void ConvDialog::showEvent(QShowEvent *event)
@@ -83,28 +60,8 @@
 //---------------------------------------------------------------------------
 void ConvDialog::SetInput(const QString &File)
 {
-<<<<<<< HEAD
     lEInputFile->setText(File);
 	updateOutputFile();
-=======
-    InputFile->setText(File);
-  UpdateOutFile();
-}
-//---------------------------------------------------------------------------
-void ConvDialog::TimeSpanClick()
-{
-    UpdateEnable();
-}
-//---------------------------------------------------------------------------
-void ConvDialog::AddOffsetClick()
-{
-    UpdateEnable();
-}
-//---------------------------------------------------------------------------
-void ConvDialog::TimeIntFClick()
-{
-    UpdateEnable();
->>>>>>> 18e01587
 }
 
 //---------------------------------------------------------------------------
@@ -115,24 +72,15 @@
 //---------------------------------------------------------------------------
 void ConvDialog::btnConvertClicked()
 {
-<<<<<<< HEAD
     QString InputFile_Text = lEInputFile->text(), OutputFile_Text = lEOutputFile->text();
 	int stat;
-=======
-    QString InputFile_Text = InputFile->text(), OutputFile_Text = OutputFile->text();
-  int stat;
->>>>>>> 18e01587
     QString cmd;
     QStringList opt;
     char file[1024], kmlfile[1024], *p;
     double offset[3] = { 0 }, tint = 0.0;
     gtime_t ts = { 0, 0 }, te = { 0, 0 };
 
-<<<<<<< HEAD
 	showMessage("");
-=======
-  ShowMsg("");
->>>>>>> 18e01587
 
     if (lEInputFile->text() == "" || lEOutputFile->text() == "") return;
 
@@ -145,19 +93,11 @@
         te.time = end.toSecsSinceEpoch(); te.sec = end.time().msec() / 1000;
   }
 
-<<<<<<< HEAD
     if (cBAddOffset->isChecked()) {
         offset[0] = sBOffset1->value();
         offset[1] = sBOffset2->value();
         offset[2] = sBOffset3->value();
 	}
-=======
-    if (AddOffset->isChecked()) {
-        offset[0] = Offset1->value();
-        offset[1] = Offset2->value();
-        offset[2] = Offset3->value();
-  }
->>>>>>> 18e01587
 
     if (cBTimeInterval->isChecked()) tint = sBTimeInterval->value();
 
@@ -181,7 +121,6 @@
     }
 
     if (stat < 0) {
-<<<<<<< HEAD
         if (stat == -1) showMessage(tr("error : read input file"));
         else if (stat == -2) showMessage(tr("error : input file format"));
         else if (stat == -3) showMessage(tr("error : no data in input file"));
@@ -189,15 +128,6 @@
 		return;
 	}
     if (rBFormatKML->isChecked() && cBCompress->isChecked()) {
-=======
-        if (stat == -1) ShowMsg(tr("error : read input file"));
-        else if (stat == -2) ShowMsg(tr("error : input file format"));
-        else if (stat == -3) ShowMsg(tr("error : no data in input file"));
-        else ShowMsg(tr("error : write kml file"));
-    return;
-  }
-    if (FormatKML->isChecked() && Compress->isChecked()) {
->>>>>>> 18e01587
 #ifdef Q_OS_WIN
         cmd = "zip.exe";
         opt << "-j"
@@ -208,21 +138,12 @@
         opt << QString("-3 %1 %2").arg(lEOutputFile->text());
 #endif
         opt << kmlfile;
-<<<<<<< HEAD
         if (!ExecCommand(cmd, opt)) {
             showMessage(tr("error : zip execution"));
 			return;
 		}
 	}
 	showMessage("done");
-=======
-        if (!ExecCmd(cmd, opt)) {
-            ShowMsg(tr("error : zip execution"));
-      return;
-    }
-  }
-  ShowMsg("done");
->>>>>>> 18e01587
 }
 //---------------------------------------------------------------------------
 void ConvDialog::btnCloseClicked()
@@ -232,11 +153,7 @@
 //---------------------------------------------------------------------------
 void ConvDialog::compressClicked()
 {
-<<<<<<< HEAD
 	updateOutputFile();
-=======
-  UpdateOutFile();
->>>>>>> 18e01587
 }
 //---------------------------------------------------------------------------
 void ConvDialog::updateEnable(void)
@@ -248,16 +165,10 @@
     dateTimeStop->setEnabled(cBTimeSpan->isChecked());
     sBTimeInterval->setEnabled(cBTimeInterval->isChecked());
 
-<<<<<<< HEAD
     cBCompress->setVisible(rBFormatKML->isChecked());
     lEGoogleEarthFile->setEnabled(rBFormatKML->isChecked());
     btnGoogleEarthFile->setEnabled(rBFormatKML->isChecked());
-=======
-    Compress->setVisible(FormatKML->isChecked());
-    GoogleEarthFile->setEnabled(FormatKML->isChecked());
-    BtnGoogleEarthFile->setEnabled(FormatKML->isChecked());
-    BtnGoogleEarth->setEnabled(FormatKML->isChecked());
->>>>>>> 18e01587
+    btnGoogleEarth->setEnabled(rBFormatKML->isChecked());
 
     cBCompress->setEnabled(false);
 #ifdef Q_OS_WIN
@@ -275,13 +186,9 @@
 //---------------------------------------------------------------------------
 void ConvDialog::showMessage(const QString &msg)
 {
-<<<<<<< HEAD
     lblMessage->setText(msg);
     if (msg.contains("error")) lblMessage->setStyleSheet("QLabel {color : red}");
     else lblMessage->setStyleSheet("QLabel {color : blue}");
-=======
-  UpdateOutFile();
->>>>>>> 18e01587
 }
 //---------------------------------------------------------------------------
 void ConvDialog::updateOutputFile(void)
@@ -306,27 +213,22 @@
     lEGoogleEarthFile->setText(QDir::toNativeSeparators(QFileDialog::getOpenFileName(this, tr("Google Earth Exe File"))));
 }
 //---------------------------------------------------------------------------
-<<<<<<< HEAD
+void ConvDialog::btnGoogleEarthClick()
+{
+
+    QString cmd;
+    QStringList opt;
+
+    cmd = lEGoogleEarthFile->text();
+    opt << lEOutputFile->text();
+
+    if (!ExecCommand(cmd, opt))
+        showMessage(tr("error : Google Earth execution"));
+
+    return;
+
+}
 void ConvDialog::formatKMLClicked()
-=======
-void ConvDialog::BtnGoogleEarthClick()
-{
-
-  QString     cmd;
-  QStringList opt;
-
-  cmd = GoogleEarthFile->text();
-  opt << OutputFile->text();
-
-  if (!ExecCmd(cmd, opt))
-      ShowMsg(tr("error : Google Earth execution"));
-
-  return;
-
-}
-//---------------------------------------------------------------------------
-void ConvDialog::FormatKMLClick()
->>>>>>> 18e01587
 {
     updateOutputFile();
     updateEnable();
