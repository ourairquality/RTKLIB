--- conflicted
+++ resolved
@@ -6,8 +6,8 @@
    <rect>
     <x>0</x>
     <y>0</y>
-    <width>643</width>
-    <height>481</height>
+    <width>668</width>
+    <height>538</height>
    </rect>
   </property>
   <property name="windowTitle">
@@ -17,26 +17,18 @@
    <string/>
   </property>
   <layout class="QGridLayout" name="gridLayout_10">
-<<<<<<< HEAD
-   <item row="2" column="6" colspan="2">
-    <widget class="QPushButton" name="btnOk">
+   <item row="2" column="7">
+    <widget class="QPushButton" name="btnCancel">
      <property name="toolTip">
       <string/>
      </property>
      <property name="text">
-      <string>&amp;OK</string>
+      <string>&amp;Cancel</string>
      </property>
     </widget>
    </item>
-   <item row="2" column="1" colspan="2">
-    <widget class="QPushButton" name="btnLoad">
-=======
    <item row="2" column="3" colspan="2">
-    <widget class="QPushButton" name="BtnSave">
-     <property name="enabled">
-      <bool>true</bool>
-     </property>
->>>>>>> 18e01587
+    <widget class="QPushButton" name="btnSave">
      <property name="toolTip">
       <string/>
      </property>
@@ -45,98 +37,29 @@
      </property>
     </widget>
    </item>
-<<<<<<< HEAD
-   <item row="2" column="3" colspan="2">
-    <widget class="QPushButton" name="btnSave">
-=======
-   <item row="2" column="5" colspan="2">
-    <widget class="QPushButton" name="BtnOk">
-     <property name="enabled">
-      <bool>true</bool>
-     </property>
->>>>>>> 18e01587
-     <property name="toolTip">
-      <string/>
-     </property>
-     <property name="text">
-      <string>&amp;OK</string>
-     </property>
-    </widget>
-   </item>
-<<<<<<< HEAD
-   <item row="3" column="5" colspan="4">
-    <widget class="QWidget" name="widget" native="true">
-     <layout class="QHBoxLayout" name="horizontalLayout">
-      <item>
-       <widget class="QLabel" name="Label87">
-        <property name="toolTip">
-         <string/>
-        </property>
-        <property name="text">
-         <string>a</string>
-        </property>
-       </widget>
-      </item>
-      <item>
-       <widget class="QLabel" name="Label5">
-        <property name="toolTip">
-         <string/>
-        </property>
-        <property name="text">
-         <string>Correction File</string>
-        </property>
-       </widget>
-      </item>
-      <item>
-       <widget class="QLabel" name="Label82">
-        <property name="toolTip">
-         <string/>
-        </property>
-        <property name="text">
-         <string>a</string>
-        </property>
-       </widget>
-      </item>
-      <item>
-       <widget class="QLabel" name="Label83">
-        <property name="enabled">
-         <bool>true</bool>
-        </property>
-        <property name="toolTip">
-         <string/>
-        </property>
-        <property name="text">
-         <string>b</string>
-        </property>
-       </widget>
-      </item>
-      <item>
-       <widget class="QLabel" name="Label86">
-        <property name="toolTip">
-         <string/>
-        </property>
-        <property name="text">
-         <string>b</string>
-        </property>
-       </widget>
-      </item>
-     </layout>
-    </widget>
-   </item>
-   <item row="2" column="8">
-    <widget class="QPushButton" name="btnCancel">
-=======
    <item row="2" column="1" colspan="2">
-    <widget class="QPushButton" name="BtnLoad">
-     <property name="enabled">
-      <bool>true</bool>
-     </property>
->>>>>>> 18e01587
+    <widget class="QPushButton" name="btnLoad">
      <property name="toolTip">
       <string/>
      </property>
      <property name="text">
       <string>&amp;Load...</string>
+     </property>
+    </widget>
+   </item>
+   <item row="2" column="6">
+    <widget class="QPushButton" name="BtnCancel">
+     <property name="enabled">
+      <bool>true</bool>
+     </property>
+     <property name="toolTip">
+      <string/>
+     </property>
+     <property name="text">
+      <string>&amp;Cancel</string>
+     </property>
+     <property name="flat">
+      <bool>false</bool>
      </property>
     </widget>
    </item>
@@ -879,14 +802,10 @@
         </widget>
        </item>
        <item row="14" column="3" colspan="2">
-<<<<<<< HEAD
         <widget class="QDoubleSpinBox" name="sBRejectPhase">
-=======
-        <widget class="QDoubleSpinBox" name="RejectPhase">
          <property name="suffix">
           <string>m</string>
          </property>
->>>>>>> 18e01587
          <property name="decimals">
           <number>2</number>
          </property>
@@ -1168,11 +1087,7 @@
           <string/>
          </property>
          <property name="text">
-<<<<<<< HEAD
-          <string>Reject Threshold of Code / Phase</string>
-=======
-          <string>Outlier Threshold for Code/Phase</string>
->>>>>>> 18e01587
+          <string>Outlier Threshold for Code / Phase</string>
          </property>
         </widget>
        </item>
@@ -1956,7 +1871,7 @@
           <string/>
          </property>
          <property name="icon">
-          <iconset resource="../rtknavi_qt/rtknavi_qt.qrc">
+          <iconset>
            <normaloff>:/buttons/doc</normaloff>:/buttons/doc</iconset>
          </property>
          <property name="flat">
@@ -2415,7 +2330,7 @@
           <string/>
          </property>
          <property name="icon">
-          <iconset resource="../rtknavi_qt/rtknavi_qt.qrc">
+          <iconset>
            <normaloff>:/buttons/doc</normaloff>:/buttons/doc</iconset>
          </property>
          <property name="flat">
@@ -2432,7 +2347,7 @@
           <string/>
          </property>
          <property name="icon">
-          <iconset resource="../rtknavi_qt/rtknavi_qt.qrc">
+          <iconset>
            <normaloff>:/buttons/doc</normaloff>:/buttons/doc</iconset>
          </property>
          <property name="flat">
@@ -2507,7 +2422,7 @@
           <string/>
          </property>
          <property name="icon">
-          <iconset resource="../rtknavi_qt/rtknavi_qt.qrc">
+          <iconset>
            <normaloff>:/buttons/doc</normaloff>:/buttons/doc</iconset>
          </property>
          <property name="flat">
@@ -2548,7 +2463,7 @@
           <string/>
          </property>
          <property name="icon">
-          <iconset resource="../rtknavi_qt/rtknavi_qt.qrc">
+          <iconset>
            <normaloff>:/buttons/doc</normaloff>:/buttons/doc</iconset>
          </property>
          <property name="flat">
@@ -2589,7 +2504,7 @@
           <string/>
          </property>
          <property name="icon">
-          <iconset resource="../rtknavi_qt/rtknavi_qt.qrc">
+          <iconset>
            <normaloff>:/buttons/doc</normaloff>:/buttons/doc</iconset>
          </property>
          <property name="flat">
@@ -2944,19 +2859,13 @@
      </widget>
     </widget>
    </item>
-   <item row="2" column="7">
-    <widget class="QPushButton" name="BtnCancel">
-     <property name="enabled">
-      <bool>true</bool>
-     </property>
+   <item row="2" column="5">
+    <widget class="QPushButton" name="btnOk">
      <property name="toolTip">
       <string/>
      </property>
      <property name="text">
-      <string>&amp;Cancel</string>
-     </property>
-     <property name="flat">
-      <bool>false</bool>
+      <string>&amp;OK</string>
      </property>
     </widget>
    </item>
