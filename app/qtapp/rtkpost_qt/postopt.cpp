//---------------------------------------------------------------------------

#include "postmain.h"
#include "postopt.h"
#include "keydlg.h"
#include "viewer.h"
#include "refdlg.h"
#include "freqdlg.h"
#include "maskoptdlg.h"

#include <QShowEvent>
#include <QFileDialog>
#include <QFileSystemModel>
#include <QCompleter>

extern MainForm *mainForm;

//---------------------------------------------------------------------------
OptDialog::OptDialog(QWidget *parent)
    : QDialog(parent)
{
    setupUi(this);

    int nglo = MAXPRNGLO, ngal = MAXPRNGAL, nqzs = MAXPRNQZS, ncmp = MAXPRNCMP;
    int nirn = MAXPRNIRN;

    QString label, s;
    cBFrequencies->clear();
    for (int i = 0; i < NFREQ; i++) {
        label="L1";
        for (int j=1;j<=i;j++) {
            label+=QString("+%1").arg(j+1);
        }
        cBFrequencies->addItem(label);
    }

    QCompleter *fileCompleter = new QCompleter(this);
    QFileSystemModel *fileModel = new QFileSystemModel(fileCompleter);
    fileModel->setRootPath("");
    fileCompleter->setModel(fileModel);
    lEStationPositionFile->setCompleter(fileCompleter);
    lEAntennaPcvFile->setCompleter(fileCompleter);
    lESatellitePcvFile->setCompleter(fileCompleter);
    lEDCBFile->setCompleter(fileCompleter);
    lEGeoidDataFile->setCompleter(fileCompleter);
    lEEOPFile->setCompleter(fileCompleter);
    lEBLQFile->setCompleter(fileCompleter);
    lEIonosphereFile->setCompleter(fileCompleter);

    connect(btnOk, SIGNAL(clicked(bool)), this, SLOT(btnOkClicked()));
    connect(cBRoverAntennaPcv, SIGNAL(clicked(bool)), this, SLOT(updateEnable()));
    connect(cBReferenceAntennaPcv, SIGNAL(clicked(bool)), this, SLOT(updateEnable()));
    connect(btnAntennaPcvFile, SIGNAL(clicked(bool)), this, SLOT(btnAntennaPcvFileClicked()));
    connect(btnIonosphereFile, SIGNAL(clicked(bool)), this, SLOT(btnIonophereFileClicked()));
    connect(btnAntennaPcvView, SIGNAL(clicked(bool)), this, SLOT(btnAntennaPcvViewClicked()));
    connect(cBPositionMode, SIGNAL(currentIndexChanged(int)), this, SLOT(updateEnable()));
    connect(cBSolutionFormat, SIGNAL(currentIndexChanged(int)), this, SLOT(updateEnable()));
    connect(cBAmbiguityResolutionGPS, SIGNAL(currentIndexChanged(int)), this, SLOT(updateEnable()));
    connect(btnLoad, SIGNAL(clicked(bool)), this, SLOT(btnLoadClicked()));
    connect(btnCancel, SIGNAL(clicked(bool)), this, SLOT(reject()));
    connect(btnSave, SIGNAL(clicked(bool)), this, SLOT(btnSaveClicked()));
    connect(cBFrequencies, SIGNAL(currentIndexChanged(int)), this, SLOT(updateEnable()));
    connect(btnReferencePosition, SIGNAL(clicked(bool)), this, SLOT(btnReferencePositionClicked()));
    connect(btnRoverPosition, SIGNAL(clicked(bool)), this, SLOT(btnRoverPositionClicked()));
    connect(btnStationPositionView, SIGNAL(clicked(bool)), this, SLOT(btnStationPositionViewClicked()));
    connect(btnStationPositionFile, SIGNAL(clicked(bool)), this, SLOT(btnStationPositionFileClicked()));
    connect(cBOutputHeight, SIGNAL(currentIndexChanged(int)), this, SLOT(updateEnable()));
    connect(cBReferencePositionType, SIGNAL(currentIndexChanged(int)), this, SLOT(updateEnable()));
    connect(cBRoverPositionType, SIGNAL(currentIndexChanged(int)), this, SLOT(updateEnable()));
    connect(btnSatellitePcvFile, SIGNAL(clicked(bool)), this, SLOT(btnSatellitePcvFileClicked()));
    connect(btnSatellitePcvView, SIGNAL(clicked(bool)), this, SLOT(btnSatelitePcvViewClicked()));
    connect(cBSatelliteEphemeris, SIGNAL(currentIndexChanged(int)), this, SLOT(updateEnable()));
    connect(btnGeoidDataFile, SIGNAL(clicked(bool)), this, SLOT(btnGeoidDataFileClicked()));
    connect(cBBaselineConstrain, SIGNAL(clicked(bool)), this, SLOT(updateEnable()));
    connect(cBNavSys1, SIGNAL(clicked(bool)), this, SLOT(updateEnable()));
    connect(cBNavSys2, SIGNAL(clicked(bool)), this, SLOT(updateEnable()));
    connect(cBNavSys3, SIGNAL(clicked(bool)), this, SLOT(updateEnable()));
    connect(cBNavSys4, SIGNAL(clicked(bool)), this, SLOT(updateEnable()));
    connect(cBNavSys5, SIGNAL(clicked(bool)), this, SLOT(updateEnable()));
    connect(cBNavSys6, SIGNAL(clicked(bool)), this, SLOT(updateEnable()));
    connect(cBIonosphericOption, SIGNAL(currentIndexChanged(int)), this, SLOT(updateEnable()));
    connect(cBTroposphericOption, SIGNAL(currentIndexChanged(int)), this, SLOT(updateEnable()));
    connect(cBDynamicModel, SIGNAL(currentIndexChanged(int)), this, SLOT(updateEnable()));
    connect(cBSatelliteEphemeris, SIGNAL(currentIndexChanged(int)), this, SLOT(updateEnable()));
    connect(cBRoverAntenna, SIGNAL(currentIndexChanged(int)), this, SLOT(updateEnable()));
    connect(cBReferenceAntenna, SIGNAL(currentIndexChanged(int)), this, SLOT(updateEnable()));
    connect(btnDCBFile, SIGNAL(clicked(bool)), this, SLOT(btnDCBFileClicked()));
    connect(btnDCBView, SIGNAL(clicked(bool)), this, SLOT(btnDCBViewClicked()));
    connect(btnHelp, SIGNAL(clicked(bool)), this, SLOT(btnHelpClicked()));
    connect(btnBLQFile, SIGNAL(clicked(bool)), this, SLOT(btnBLQFileClicked()));
    connect(btnBLQFileView, SIGNAL(clicked(bool)), this, SLOT(btnBLQFileViewClicked()));
    connect(btnEOPFile, SIGNAL(clicked(bool)), this, SLOT(btnEOPFileClicked()));
    connect(btnEOPView, SIGNAL(clicked(bool)), this, SLOT(btnEOPViewClicked()));
    connect(btnFrequencies, SIGNAL(clicked(bool)), this, SLOT(btnFrequenciesClicked()));
    connect(btnMask, SIGNAL(clicked(bool)), this, SLOT(btnMaskClicked()));

    if (nglo <= 0) cBNavSys2->setEnabled(false);
    if (ngal <= 0) cBNavSys3->setEnabled(false);
    if (nqzs <= 0) cBNavSys4->setEnabled(false);
    if (ncmp <= 0) cBNavSys6->setEnabled(false);
    if (nirn <= 0) cBNavSys7->setEnabled(false);

    updateEnable();
}
//---------------------------------------------------------------------------
void OptDialog::showEvent(QShowEvent *event)
{
    if (event->spontaneous()) return;

    getOptions();
}
//---------------------------------------------------------------------------
void OptDialog::btnOkClicked()
{
<<<<<<< HEAD
	setOptions();
=======
  SetOpt();
>>>>>>> 18e01587

    accept();
}
//---------------------------------------------------------------------------
void OptDialog::btnLoadClicked()
{
    loadOptions(QDir::toNativeSeparators(QFileDialog::getOpenFileName(this, tr("Load Options"), QString(), tr("Options File (*.conf);;All (*.*)"))));
}
//---------------------------------------------------------------------------
void OptDialog::btnSaveClicked()
{
    QString file;

    file = QDir::toNativeSeparators(QFileDialog::getSaveFileName(this, tr("Save Options"), QString(), tr("Options File (*.conf);;All (*.*)")));
    QFileInfo f(file);
    if (f.suffix() == "") file = file + ".conf";
<<<<<<< HEAD
	saveOptions(file);
=======
  SaveOpt(file);
>>>>>>> 18e01587
}
//---------------------------------------------------------------------------
void OptDialog::btnStationPositionViewClicked()
{
    if (lEStationPositionFile->text() == "") return;
    TextViewer *viewer = new TextViewer(this);
    viewer->show();
    viewer->read(lEStationPositionFile->text());
}
//---------------------------------------------------------------------------
void OptDialog::btnStationPositionFileClicked()
{
    lEStationPositionFile->setText(QDir::toNativeSeparators(QFileDialog::getOpenFileName(this, tr("Station Position File"), QString(), tr("Position File (*.pos);;All (*.*)"))));
}
//---------------------------------------------------------------------------
void OptDialog::roverPositionTypeChanged()
{
<<<<<<< HEAD
    QLineEdit *edit[] = { lERoverPosition1, lERoverPosition2, lERoverPosition3 };
	double pos[3];
=======
    QLineEdit *edit[] = { RovPos1, RovPos2, RovPos3 };
  double pos[3];
>>>>>>> 18e01587

    getPosition(roverPositionType, edit, pos);
    setPosition(cBRoverPositionType->currentIndex(), edit, pos);
    roverPositionType = cBRoverPositionType->currentIndex();

    updateEnable();
}
//---------------------------------------------------------------------------
void OptDialog::referencePositionTypeChanged()
{
<<<<<<< HEAD
    QLineEdit *edit[] = { lEReferencePosition1, lEReferencePosition2, lEReferencePosition3 };
	double pos[3];
=======
    QLineEdit *edit[] = { RefPos1, RefPos2, RefPos3 };
  double pos[3];
>>>>>>> 18e01587

    getPosition(ReferencePositionType, edit, pos);
    setPosition(cBReferencePositionType->currentIndex(), edit, pos);
    ReferencePositionType = cBReferencePositionType->currentIndex();

    updateEnable();
}
//---------------------------------------------------------------------------
void OptDialog::btnRoverPositionClicked()
{
    QLineEdit *edit[] = { lERoverPosition1, lERoverPosition2, lERoverPosition3 };
    double p[3], pos[3];

    getPosition(cBRoverPositionType->currentIndex(), edit, p);
    ecef2pos(p, pos);

    RefDialog *refDialog = new RefDialog(this);
    refDialog->RoverPosition[0] = pos[0] * R2D;
    refDialog->RoverPosition[1] = pos[1] * R2D;
    refDialog->position[2] = pos[2];
    refDialog->stationPositionFile = lEStationPositionFile->text();
    refDialog->move(this->pos().x() + width() / 2 - refDialog->width() / 2,
            this->pos().y() + height() / 2 - refDialog->height() / 2);

    refDialog->exec();
    if (refDialog->result() != QDialog::Accepted) return;

    pos[0] = refDialog->position[0] * D2R;
    pos[1] = refDialog->position[1] * D2R;
    pos[2] = refDialog->position[2];

    pos2ecef(pos, p);
    setPosition(cBRoverPositionType->currentIndex(), edit, p);

    delete refDialog;
}
//---------------------------------------------------------------------------
void OptDialog::btnReferencePositionClicked()
{
    QLineEdit *edit[] = { lEReferencePosition1, lEReferencePosition2, lEReferencePosition3 };
    double p[3], pos[3];

    getPosition(cBReferencePositionType->currentIndex(), edit, p);
    ecef2pos(p, pos);

    RefDialog *refDialog = new RefDialog(this);
    refDialog->RoverPosition[0] = pos[0] * R2D;
    refDialog->RoverPosition[1] = pos[1] * R2D;
    refDialog->RoverPosition[2] = pos[2];
    refDialog->stationPositionFile = lEStationPositionFile->text();
    refDialog->move(this->pos().x() + width() / 2 - refDialog->width() / 2,
            this->pos().y() + height() / 2 - refDialog->height() / 2);

    refDialog->exec();
    if (refDialog->result() != QDialog::Accepted) return;

    pos[0] = refDialog->position[0] * D2R;
    pos[1] = refDialog->position[1] * D2R;
    pos[2] = refDialog->position[2];

    pos2ecef(pos, p);
    setPosition(cBReferencePositionType->currentIndex(), edit, p);

    delete refDialog;
}
//---------------------------------------------------------------------------
void OptDialog::btnSatelitePcvViewClicked()
{
    if (lESatellitePcvFile->text() == "") return;

    TextViewer *viewer = new TextViewer(this);
    viewer->show();
    viewer->read(lESatellitePcvFile->text());
}
//---------------------------------------------------------------------------
void OptDialog::btnSatellitePcvFileClicked()
{
    lESatellitePcvFile->setText(QDir::toNativeSeparators(QFileDialog::getOpenFileName(this, tr("Satellite Antenna PCV File"), QString(), tr("PCV File (*.pcv *.atx);;All (*.*)"))));
}
//---------------------------------------------------------------------------
void OptDialog::btnAntennaPcvViewClicked()
{
    if (lEAntennaPcvFile->text() == "") return;

    TextViewer *viewer = new TextViewer(this);
    viewer->show();
    viewer->read(lEAntennaPcvFile->text());
}
//---------------------------------------------------------------------------
void OptDialog::btnAntennaPcvFileClicked()
{
    lEAntennaPcvFile->setText(QDir::toNativeSeparators(QFileDialog::getOpenFileName(this, tr("Receiver Antenna PCV File"), QString(), tr("APCV File (*.pcv *.atx);;All (*.*)"))));
    readAntennaList();
}
//---------------------------------------------------------------------------
void OptDialog::btnGeoidDataFileClicked()
{
    lEGeoidDataFile->setText(QDir::toNativeSeparators(QFileDialog::getOpenFileName(this, tr("Geoid Data File"), QString(), tr("All (*.*)"))));
}
//---------------------------------------------------------------------------
void OptDialog::btnDCBFileClicked()
{
    lEDCBFile->setText(QDir::toNativeSeparators(QFileDialog::getOpenFileName(this, tr("DCB Data File"), QString(), tr("DCB Data File (*.dcb *.DCB);;All (*.*)"))));
}
//---------------------------------------------------------------------------
void OptDialog::btnDCBViewClicked()
{
    QString DCBFile_Text = lEDCBFile->text();

    if (DCBFile_Text == "") return;

    TextViewer *viewer = new TextViewer(this);
    viewer->show();
<<<<<<< HEAD
	viewer->read(DCBFile_Text);
=======
    viewer->Read(DCBFile_Text);
>>>>>>> 18e01587
}
//---------------------------------------------------------------------------
void OptDialog::btnEOPFileClicked()
{
    lEEOPFile->setText(QDir::toNativeSeparators(QFileDialog::getOpenFileName(this, tr("EOP Date File"), QString(), tr("EOP Data File (*.eop *.erp);;All (*.*)"))));
}
//---------------------------------------------------------------------------
void OptDialog::btnEOPViewClicked()
{
    QString EOPFile_Text = lEEOPFile->text();

    if (EOPFile_Text == "") return;

    TextViewer *viewer = new TextViewer(this);
    viewer->show();
<<<<<<< HEAD
	viewer->read(EOPFile_Text);
=======
    viewer->Read(EOPFile_Text);
>>>>>>> 18e01587
}
//---------------------------------------------------------------------------
void OptDialog::btnBLQFileClicked()
{
    lEBLQFile->setText(QDir::toNativeSeparators(QFileDialog::getOpenFileName(this, tr("Ocean Tide Loading BLQ File"), QString(), tr("OTL BLQ File (*.blq);;All (*.*)"))));
}
//---------------------------------------------------------------------------
void OptDialog::btnBLQFileViewClicked()
{
    QString BLQFile_Text = lEBLQFile->text();

    if (BLQFile_Text == "") return;

    TextViewer *viewer = new TextViewer(this);
    viewer->show();
<<<<<<< HEAD
	viewer->read(BLQFile_Text);
=======
  viewer->Read(BLQFile_Text);
>>>>>>> 18e01587
}
//---------------------------------------------------------------------------
void OptDialog::btnIonophereFileClicked()
{
    lEIonosphereFile->setText(QDir::toNativeSeparators(QFileDialog::getOpenFileName(this, tr("Ionosphere DataFile"), QString(), tr("Ionosphere Data File (*.*i,*stec);;All (*.*)"))));
}
//---------------------------------------------------------------------------
void OptDialog::getOptions(void)
{
<<<<<<< HEAD
    QLineEdit *editu[] = { lERoverPosition1, lERoverPosition2, lERoverPosition3 };
    QLineEdit *editr[] = { lEReferencePosition1, lEReferencePosition2, lEReferencePosition3 };

    cBPositionMode->setCurrentIndex(mainForm->positionMode);
    cBFrequencies->setCurrentIndex(mainForm->frequencies);
    cBSolution->setCurrentIndex(mainForm->solution);
    cBElevationMask->setCurrentText(QString::number(mainForm->elevationMask, 'f', 0));
    snrMask = mainForm->snrMask;
    cBDynamicModel->setCurrentIndex(mainForm->dynamicModel);
    cBTideCorr->setCurrentIndex(mainForm->tideCorrection);
    cBIonosphericOption->setCurrentIndex(mainForm->ionosphereOption);
    cBTroposphericOption->setCurrentIndex(mainForm->troposphereOption);
    cBSatelliteEphemeris->setCurrentIndex(mainForm->satelliteEphemeris);
    lEExcludedSatellites->setText(mainForm->excludedSatellites);
    cBNavSys1->setChecked(mainForm->navigationSystems & SYS_GPS);
    cBNavSys2->setChecked(mainForm->navigationSystems & SYS_GLO);
    cBNavSys3->setChecked(mainForm->navigationSystems & SYS_GAL);
    cBNavSys4->setChecked(mainForm->navigationSystems & SYS_QZS);
    cBNavSys5->setChecked(mainForm->navigationSystems & SYS_SBS);
    cBNavSys6->setChecked(mainForm->navigationSystems & SYS_CMP);
    cBNavSys7->setChecked(mainForm->navigationSystems & SYS_IRN);
    cBPosOption1->setChecked(mainForm->positionOption[0]);
    cBPosOption2->setChecked(mainForm->positionOption[1]);
    cBPosOption3->setChecked(mainForm->positionOption[2]);
    cBPosOption4->setChecked(mainForm->positionOption[3]);
    cBPosOption5->setChecked(mainForm->positionOption[4]);
    cBPosOption6->setChecked(mainForm->positionOption[5]);

    cBAmbiguityResolutionGPS->setCurrentIndex(mainForm->ambiguityResolutionGPS);
    cBAmbiguityResolutionGLO->setCurrentIndex(mainForm->ambiguityResolutionGLO);
    cBAmbiguityResolutionBDS->setCurrentIndex(mainForm->ambiguityResolutionBDS);
    sBValidThresAR->setValue(mainForm->validThresAR);
    sBThresAR2->setValue(mainForm->thresAR2);
    sBThresAR3->setValue(mainForm->thresAR3);
    sBOutageCountResetAmbiguity->setValue(mainForm->outputCntResetAmbiguity);
    sBFixCountHoldAmbiguity->setValue(mainForm->fixCntHoldAmbiguity);
    sBLockCountFixAmbiguity->setValue(mainForm->LockCntFixAmbiguity);
    sBElevationMaskAR->setValue(mainForm->elevationMaskAR);
    sBElevationMaskHold->setValue(mainForm->elevationMaskHold);
    sBMaxAgeDiff->setValue(mainForm->maxAgeDiff);
    sBRejectCode->setValue(mainForm->rejectCode);
    sBRejectPhase->setValue(mainForm->rejectPhase);
    sBSlipThres->setValue(mainForm->slipThres);
    sBARIter->setValue(mainForm->ARIter);
    sBNumIter->setValue(mainForm->numIter);
    sBBaselineLen->setValue(mainForm->baseLine[0]);
    sBBaselineSig->setValue(mainForm->baseLine[1]);
    cBBaselineConstrain->setChecked(mainForm->baseLineConstrain);

    cBSolutionFormat->setCurrentIndex(mainForm->solutionFormat);
    cBTimeFormat->setCurrentIndex(mainForm->timeFormat);
    sBTimeDecimal->setValue(mainForm->timeDecimal);
    cBLatLonFormat->setCurrentIndex(mainForm->latLonFormat);
    lEFieldSeperator->setText(mainForm->fieldSeperator);
    cBOutputHeader->setCurrentIndex(mainForm->outputHeader);
    cBOutputOptions->setCurrentIndex(mainForm->outputOptions);
    cBOutputVelocity->setCurrentIndex(mainForm->outputVelocity);
    cBOutputSingle->setCurrentIndex(mainForm->outputSingle);
    sBMaxSolutionStd->setValue(mainForm->maxSolutionStd);
    cBOutputDatum->setCurrentIndex(mainForm->outputDatum);
    cBOutputHeight->setCurrentIndex(mainForm->outputHeight);
    cBOutputGeoid->setCurrentIndex(mainForm->outputGeoid);
    cBSolutionStatic->setCurrentIndex(mainForm->solutionStatic);
    cBDebugTrace->setCurrentIndex(mainForm->debugTrace);
    cBDebugStatus->setCurrentIndex(mainForm->debugStatus);

    sBMeasurementErrorR1->setValue(mainForm->measurementErrorR1);
    sBMeasurementErrorR2->setValue(mainForm->measurementErrorR2);
    sBMeasurementError2->setValue(mainForm->measurementError2);
    sBMeasurementError3->setValue(mainForm->measurementError3);
    sBMeasurementError4->setValue(mainForm->measurementError4);
    sBMeasurementError5->setValue(mainForm->measurementError5);
    lESatelliteClockStability->setText(QString::number(mainForm->satelliteClockStability, 'E', 2));
    lEProcessNoise1->setText(QString::number(mainForm->processNoise1, 'E', 2));
    lEProcessNoise2->setText(QString::number(mainForm->processNoise2, 'E', 2));
    lEProcessNoise3->setText(QString::number(mainForm->processNoise3, 'E', 2));
    lEProcessNoise4->setText(QString::number(mainForm->processNoise4, 'E', 2));
    lEProcessNoise5->setText(QString::number(mainForm->processNoise5, 'E', 2));

    cBRoverAntennaPcv->setChecked(mainForm->roverAntennaPcv);
    cBReferenceAntennaPcv->setChecked(mainForm->referenceAntennaPcv);
    sBRoverAntennaE->setValue(mainForm->roverAntennaE);
    sBRoverAntennaN->setValue(mainForm->roverAntennaN);
    sBRoverAntennaU->setValue(mainForm->roverAntennaU);
    sBReferenceAntennaE->setValue(mainForm->referenceAntennaE);
    sBReferenceAntennaN->setValue(mainForm->referenceAntennaN);
    sBReferenceAntennaU->setValue(mainForm->referenceAntennaU);
    lEAntennaPcvFile->setText(mainForm->antennaPcvFile);

    lERnxOptions1->setText(mainForm->rnxOptions1);
    lERnxOptions2->setText(mainForm->rnxOptions2);
    lEPPPOptions->setText(mainForm->pppOptions);

    cBIntputReferenceObservation->setCurrentIndex(mainForm->intpolateReferenceObs);
    lESbasSat->setText(QString::number(mainForm->sbasSat));
    lESatellitePcvFile->setText(mainForm->satellitePcvFile);
    lEStationPositionFile->setText(mainForm->stationPositionFile);
    lEGeoidDataFile->setText(mainForm->geoidDataFile);
    lEEOPFile->setText(mainForm->eopFile);
    lEDCBFile->setText(mainForm->dcbFile);
    lEBLQFile->setText(mainForm->blqFile);
    lEIonosphereFile->setText(mainForm->ionosphereFile);
    cBRoverPositionType->setCurrentIndex(mainForm->roverPositionType);
    cBReferencePositionType->setCurrentIndex(mainForm->referencePositionType);
    roverPositionType = cBRoverPositionType->currentIndex();
    ReferencePositionType = cBReferencePositionType->currentIndex();
    setPosition(cBRoverPositionType->currentIndex(), editu, mainForm->roverPosition);
    setPosition(cBReferencePositionType->currentIndex(), editr, mainForm->referencePosition);
	readAntennaList();

    cBRoverAntenna->setCurrentText(mainForm->roverAntenna);
    cBReferenceAntenna->setCurrentText(mainForm->referenceAntenna);

    tERoverList->setPlainText(mainForm->roverList);
    tEBaseList->setPlainText(mainForm->baseList);

	updateEnable();
=======
  UpdateEnable();
>>>>>>> 18e01587
}
//---------------------------------------------------------------------------
void OptDialog::setOptions(void)
{
<<<<<<< HEAD
    QLineEdit *editu[] = { lERoverPosition1, lERoverPosition2, lERoverPosition3 };
    QLineEdit *editr[] = { lEReferencePosition1, lEReferencePosition2, lEReferencePosition3 };

    mainForm->positionMode = cBPositionMode->currentIndex();
    mainForm->frequencies = cBFrequencies->currentIndex();
    mainForm->solution = cBSolution->currentIndex();
    mainForm->elevationMask = cBElevationMask->currentText().toDouble();
    mainForm->snrMask = snrMask;
    mainForm->dynamicModel = cBDynamicModel->currentIndex();
    mainForm->tideCorrection = cBTideCorr->currentIndex();
    mainForm->ionosphereOption = cBIonosphericOption->currentIndex();
    mainForm->troposphereOption = cBTroposphericOption->currentIndex();
    mainForm->satelliteEphemeris = cBSatelliteEphemeris->currentIndex();
    mainForm->excludedSatellites = lEExcludedSatellites->text();
    mainForm->navigationSystems = 0;
    if (cBNavSys1->isChecked()) mainForm->navigationSystems |= SYS_GPS;
    if (cBNavSys2->isChecked()) mainForm->navigationSystems |= SYS_GLO;
    if (cBNavSys3->isChecked()) mainForm->navigationSystems |= SYS_GAL;
    if (cBNavSys4->isChecked()) mainForm->navigationSystems |= SYS_QZS;
    if (cBNavSys5->isChecked()) mainForm->navigationSystems |= SYS_SBS;
    if (cBNavSys6->isChecked()) mainForm->navigationSystems |= SYS_CMP;
    if (cBNavSys7->isChecked()) mainForm->navigationSystems |= SYS_IRN;
    mainForm->positionOption[0] = cBPosOption1->isChecked();
    mainForm->positionOption[1] = cBPosOption2->isChecked();
    mainForm->positionOption[2] = cBPosOption3->isChecked();
    mainForm->positionOption[3] = cBPosOption4->isChecked();
    mainForm->positionOption[4] = cBPosOption5->isChecked();
    mainForm->positionOption[5] = cBPosOption6->isChecked();

    mainForm->ambiguityResolutionGPS = cBAmbiguityResolutionGPS->currentIndex();
    mainForm->ambiguityResolutionGLO = cBAmbiguityResolutionGLO->currentIndex();
    mainForm->ambiguityResolutionBDS = cBAmbiguityResolutionBDS->currentIndex();
    mainForm->validThresAR = sBValidThresAR->value();
    mainForm->thresAR2 = sBThresAR2->value();
    mainForm->thresAR3 = sBThresAR3->value();
    mainForm->outputCntResetAmbiguity = sBOutageCountResetAmbiguity->value();
    mainForm->fixCntHoldAmbiguity = sBFixCountHoldAmbiguity->value();
    mainForm->outputCntResetAmbiguity = sBOutageCountResetAmbiguity->value();
    mainForm->LockCntFixAmbiguity = sBLockCountFixAmbiguity->value();
    mainForm->elevationMaskAR = sBElevationMaskAR->value();
    mainForm->elevationMaskHold = sBElevationMaskHold->value();
    mainForm->maxAgeDiff = sBMaxAgeDiff->value();
    mainForm->rejectCode = sBRejectCode->value();
    mainForm->rejectPhase = sBRejectPhase->value();
    mainForm->slipThres = sBSlipThres->value();
    mainForm->ARIter = sBARIter->value();
    mainForm->numIter = sBNumIter->value();
    mainForm->baseLine[0] = sBBaselineLen->value();
    mainForm->baseLine[1] = sBBaselineSig->value();
    mainForm->baseLineConstrain = cBBaselineConstrain->isChecked();

    mainForm->solutionFormat = cBSolutionFormat->currentIndex();
    mainForm->timeFormat = cBTimeFormat->currentIndex();
    mainForm->timeDecimal = sBTimeDecimal->value();
    mainForm->latLonFormat = cBLatLonFormat->currentIndex();
    mainForm->fieldSeperator = lEFieldSeperator->text();
    mainForm->outputHeader = cBOutputHeader->currentIndex();
    mainForm->outputOptions = cBOutputOptions->currentIndex();
    mainForm->outputVelocity = cBOutputVelocity->currentIndex();
    mainForm->outputSingle = cBOutputSingle->currentIndex();
    mainForm->maxSolutionStd = sBMaxSolutionStd->value();
    mainForm->outputDatum = cBOutputDatum->currentIndex();
    mainForm->outputHeight = cBOutputHeight->currentIndex();
    mainForm->outputGeoid = cBOutputGeoid->currentIndex();
    mainForm->solutionStatic = cBSolutionStatic->currentIndex();
    mainForm->debugTrace = cBDebugTrace->currentIndex();
    mainForm->debugStatus = cBDebugStatus->currentIndex();

    mainForm->measurementErrorR1 = sBMeasurementErrorR1->value();
    mainForm->measurementErrorR2 = sBMeasurementErrorR2->value();
    mainForm->measurementError2 = sBMeasurementError2->value();
    mainForm->measurementError3 = sBMeasurementError3->value();
    mainForm->measurementError4 = sBMeasurementError4->value();
    mainForm->measurementError5 = sBMeasurementError5->value();
    mainForm->satelliteClockStability = lESatelliteClockStability->text().toDouble();
    mainForm->processNoise1 = lEProcessNoise1->text().toDouble();
    mainForm->processNoise2 = lEProcessNoise2->text().toDouble();
    mainForm->processNoise3 = lEProcessNoise3->text().toDouble();
    mainForm->processNoise4 = lEProcessNoise4->text().toDouble();
    mainForm->processNoise5 = lEProcessNoise5->text().toDouble();

    mainForm->roverAntennaPcv = cBRoverAntennaPcv->isChecked();
    mainForm->referenceAntennaPcv = cBReferenceAntennaPcv->isChecked();
    mainForm->roverAntenna = cBRoverAntenna->currentText();
    mainForm->referenceAntenna = cBReferenceAntenna->currentText();
    mainForm->roverAntennaE = sBRoverAntennaE->value();
    mainForm->roverAntennaN = sBRoverAntennaN->value();
    mainForm->roverAntennaU = sBRoverAntennaU->value();
    mainForm->referenceAntennaE = sBReferenceAntennaE->value();
    mainForm->referenceAntennaN = sBReferenceAntennaN->value();
    mainForm->referenceAntennaU = sBReferenceAntennaU->value();

    mainForm->rnxOptions1 = lERnxOptions1->text();
    mainForm->rnxOptions2 = lERnxOptions2->text();
    mainForm->pppOptions = lEPPPOptions->text();

    mainForm->intpolateReferenceObs = cBIntputReferenceObservation->currentIndex();
    mainForm->sbasSat = lESbasSat->text().toInt();
    mainForm->antennaPcvFile = lEAntennaPcvFile->text();
    mainForm->satellitePcvFile = lESatellitePcvFile->text();
    mainForm->stationPositionFile = lEStationPositionFile->text();
    mainForm->geoidDataFile = lEGeoidDataFile->text();
    mainForm->eopFile = lEEOPFile->text();
    mainForm->dcbFile = lEDCBFile->text();
    mainForm->blqFile = lEBLQFile->text();
    mainForm->ionosphereFile = lEIonosphereFile->text();
    mainForm->roverPositionType = cBRoverPositionType->currentIndex();
    mainForm->referencePositionType = cBReferencePositionType->currentIndex();
    getPosition(cBRoverPositionType->currentIndex(), editu, mainForm->roverPosition);
    getPosition(cBReferencePositionType->currentIndex(), editr, mainForm->referencePosition);

    mainForm->roverList = tERoverList->toPlainText();
    mainForm->baseList = tEBaseList->toPlainText();

	updateEnable();
=======
  UpdateEnable();
>>>>>>> 18e01587
}
//---------------------------------------------------------------------------
void OptDialog::loadOptions(const QString &file)
{
<<<<<<< HEAD
    QLineEdit *editu[] = { lERoverPosition1, lERoverPosition2, lERoverPosition3 };
    QLineEdit *editr[] = { lEReferencePosition1, lEReferencePosition2, lEReferencePosition3 };
=======
  UpdateEnable();
}
//---------------------------------------------------------------------------
void OptDialog::DynamicModelChange()
{
  UpdateEnable();
}
//---------------------------------------------------------------------------
void OptDialog::SatEphemChange()
{
  UpdateEnable();
}
//---------------------------------------------------------------------------
void OptDialog::SolFormatChange()
{
  UpdateEnable();
}
//---------------------------------------------------------------------------
void OptDialog::PosModeChange()
{
  UpdateEnable();
}
//---------------------------------------------------------------------------
void OptDialog::SatEphemClick()
{
  UpdateEnable();
}
//---------------------------------------------------------------------------
void OptDialog::NavSys2Click()
{
  UpdateEnable();
}
//---------------------------------------------------------------------------
void OptDialog::AmbResChange()
{
  UpdateEnable();
}
//---------------------------------------------------------------------------
void OptDialog::RovAntPcvClick()
{
  UpdateEnable();
}
//---------------------------------------------------------------------------
void OptDialog::NetRSCorrClick()
{
  UpdateEnable();
}
//---------------------------------------------------------------------------
void OptDialog::SatClkCorrClick()
{
  UpdateEnable();
}
//---------------------------------------------------------------------------
void OptDialog::RovPosClick()
{
  UpdateEnable();
}
//---------------------------------------------------------------------------
void OptDialog::RefPosClick()
{
  UpdateEnable();
}
//---------------------------------------------------------------------------
void OptDialog::SbasCorrClick()
{
  UpdateEnable();
}
//---------------------------------------------------------------------------
void OptDialog::OutputHeightClick()
{
  UpdateEnable();
}
//---------------------------------------------------------------------------
void OptDialog::BaselineConstClick()
{
  UpdateEnable();
}
//---------------------------------------------------------------------------
void OptDialog::RovAntClick()
{
  UpdateEnable();
}
//---------------------------------------------------------------------------
void OptDialog::RefAntClick()
{
  UpdateEnable();
}
//---------------------------------------------------------------------------
void OptDialog::GetOpt(void)
{
    QLineEdit *editu[] = { RovPos1, RovPos2, RovPos3 };
    QLineEdit *editr[] = { RefPos1, RefPos2, RefPos3 };

    PosMode->setCurrentIndex(mainForm->PosMode);
    Freq->setCurrentIndex(mainForm->Freq);
    Solution->setCurrentIndex(mainForm->Solution);
    ElMask->setCurrentText(QString::number(mainForm->ElMask, 'f', 0));
    SnrMask = mainForm->SnrMask;
    DynamicModel->setCurrentIndex(mainForm->DynamicModel);
    TideCorr->setCurrentIndex(mainForm->TideCorr);
    IonoOpt->setCurrentIndex(mainForm->IonoOpt);
    TropOpt->setCurrentIndex(mainForm->TropOpt);
    SatEphem->setCurrentIndex(mainForm->SatEphem);
    ExSats->setText(mainForm->ExSats);
    NavSys1->setChecked(mainForm->NavSys & SYS_GPS);
    NavSys2->setChecked(mainForm->NavSys & SYS_GLO);
    NavSys3->setChecked(mainForm->NavSys & SYS_GAL);
    NavSys4->setChecked(mainForm->NavSys & SYS_QZS);
    NavSys5->setChecked(mainForm->NavSys & SYS_SBS);
    NavSys6->setChecked(mainForm->NavSys & SYS_CMP);
    NavSys7->setChecked(mainForm->NavSys & SYS_IRN);
    PosOpt1->setChecked(mainForm->PosOpt[0]);
    PosOpt2->setChecked(mainForm->PosOpt[1]);
    PosOpt3->setChecked(mainForm->PosOpt[2]);
    PosOpt4->setChecked(mainForm->PosOpt[3]);
    PosOpt5->setChecked(mainForm->PosOpt[4]);
    PosOpt6->setChecked(mainForm->PosOpt[5]);

    AmbRes->setCurrentIndex(mainForm->AmbRes);
    GloAmbRes->setCurrentIndex(mainForm->GloAmbRes);
    BdsAmbRes->setCurrentIndex(mainForm->BdsAmbRes);
    ValidThresAR->setValue(mainForm->ValidThresAR);
    ThresAR2->setValue(mainForm->ThresAR2);
    ThresAR3->setValue(mainForm->ThresAR3);
    OutCntResetAmb->setValue(mainForm->OutCntResetAmb);
    FixCntHoldAmb->setValue(mainForm->FixCntHoldAmb);
    LockCntFixAmb->setValue(mainForm->LockCntFixAmb);
    ElMaskAR->setValue(mainForm->ElMaskAR);
    ElMaskHold->setValue(mainForm->ElMaskHold);
    MaxAgeDiff->setValue(mainForm->MaxAgeDiff);
    RejectCode->setValue(mainForm->RejectCode);
    RejectPhase->setValue(mainForm->RejectPhase);
    SlipThres->setValue(mainForm->SlipThres);
    ARIter->setValue(mainForm->ARIter);
    NumIter->setValue(mainForm->NumIter);
    BaselineLen->setValue(mainForm->BaseLine[0]);
    BaselineSig->setValue(mainForm->BaseLine[1]);
    BaselineConst->setChecked(mainForm->BaseLineConst);

    SolFormat->setCurrentIndex(mainForm->SolFormat);
    TimeFormat->setCurrentIndex(mainForm->TimeFormat);
    TimeDecimal->setValue(mainForm->TimeDecimal);
    LatLonFormat->setCurrentIndex(mainForm->LatLonFormat);
    FieldSep->setText(mainForm->FieldSep);
    OutputHead->setCurrentIndex(mainForm->OutputHead);
    OutputOpt->setCurrentIndex(mainForm->OutputOpt);
    OutputVel->setCurrentIndex(mainForm->OutputVel);
    OutputSingle->setCurrentIndex(mainForm->OutputSingle);
    MaxSolStd->setValue(mainForm->MaxSolStd);
    OutputDatum->setCurrentIndex(mainForm->OutputDatum);
    OutputHeight->setCurrentIndex(mainForm->OutputHeight);
    OutputGeoid->setCurrentIndex(mainForm->OutputGeoid);
    SolStatic->setCurrentIndex(mainForm->SolStatic);
    DebugTrace->setCurrentIndex(mainForm->DebugTrace);
    DebugStatus->setCurrentIndex(mainForm->DebugStatus);

    MeasErrR1->setValue(mainForm->MeasErrR1);
    MeasErrR2->setValue(mainForm->MeasErrR2);
    MeasErr2->setValue(mainForm->MeasErr2);
    MeasErr3->setValue(mainForm->MeasErr3);
    MeasErr4->setValue(mainForm->MeasErr4);
    MeasErr5->setValue(mainForm->MeasErr5);
    SatClkStab->setText(QString::number(mainForm->SatClkStab, 'E', 2));
    PrNoise1->setText(QString::number(mainForm->PrNoise1, 'E', 2));
    PrNoise2->setText(QString::number(mainForm->PrNoise2, 'E', 2));
    PrNoise3->setText(QString::number(mainForm->PrNoise3, 'E', 2));
    PrNoise4->setText(QString::number(mainForm->PrNoise4, 'E', 2));
    PrNoise5->setText(QString::number(mainForm->PrNoise5, 'E', 2));

    RovAntPcv->setChecked(mainForm->RovAntPcv);
    RefAntPcv->setChecked(mainForm->RefAntPcv);
    RovAntE->setValue(mainForm->RovAntE);
    RovAntN->setValue(mainForm->RovAntN);
    RovAntU->setValue(mainForm->RovAntU);
    RefAntE->setValue(mainForm->RefAntE);
    RefAntN->setValue(mainForm->RefAntN);
    RefAntU->setValue(mainForm->RefAntU);
    AntPcvFile->setText(mainForm->AntPcvFile);

    RnxOpts1->setText(mainForm->RnxOpts1);
    RnxOpts2->setText(mainForm->RnxOpts2);
    PPPOpts->setText(mainForm->PPPOpts);

    IntpRefObs->setCurrentIndex(mainForm->IntpRefObs);
    SbasSat->setText(QString::number(mainForm->SbasSat));
    SatPcvFile->setText(mainForm->SatPcvFile);
    StaPosFile->setText(mainForm->StaPosFile);
    GeoidDataFile->setText(mainForm->GeoidDataFile);
    EOPFile->setText(mainForm->EOPFile);
    DCBFile->setText(mainForm->DCBFile);
    BLQFile->setText(mainForm->BLQFile);
    IonoFile->setText(mainForm->IonoFile);
    RovPosType->setCurrentIndex(mainForm->RovPosType);
    RefPosType->setCurrentIndex(mainForm->RefPosType);
    RovPosTypeP = RovPosType->currentIndex();
    RefPosTypeP = RefPosType->currentIndex();
    SetPos(RovPosType->currentIndex(), editu, mainForm->RovPos);
    SetPos(RefPosType->currentIndex(), editr, mainForm->RefPos);
    ReadAntList();
    RovAnt->setCurrentText(mainForm->RovAnt);
    RefAnt->setCurrentText(mainForm->RefAnt);

    RovList->setPlainText(mainForm->RovList);
    BaseList->setPlainText(mainForm->BaseList);

    UpdateEnable();
}
//---------------------------------------------------------------------------
void OptDialog::SetOpt(void)
{
    QLineEdit *editu[] = { RovPos1, RovPos2, RovPos3 };
    QLineEdit *editr[] = { RefPos1, RefPos2, RefPos3 };

    mainForm->PosMode = PosMode->currentIndex();
    mainForm->Freq = Freq->currentIndex();
    mainForm->Solution = Solution->currentIndex();
    mainForm->ElMask = ElMask->currentText().toDouble();
    mainForm->SnrMask = SnrMask;
    mainForm->DynamicModel = DynamicModel->currentIndex();
    mainForm->TideCorr = TideCorr->currentIndex();
    mainForm->IonoOpt = IonoOpt->currentIndex();
    mainForm->TropOpt = TropOpt->currentIndex();
    mainForm->SatEphem = SatEphem->currentIndex();
    mainForm->ExSats = ExSats->text();
    mainForm->NavSys = 0;
    if (NavSys1->isChecked()) mainForm->NavSys |= SYS_GPS;
    if (NavSys2->isChecked()) mainForm->NavSys |= SYS_GLO;
    if (NavSys3->isChecked()) mainForm->NavSys |= SYS_GAL;
    if (NavSys4->isChecked()) mainForm->NavSys |= SYS_QZS;
    if (NavSys5->isChecked()) mainForm->NavSys |= SYS_SBS;
    if (NavSys6->isChecked()) mainForm->NavSys |= SYS_CMP;
    if (NavSys7->isChecked()) mainForm->NavSys |= SYS_IRN;
    mainForm->PosOpt[0] = PosOpt1->isChecked();
    mainForm->PosOpt[1] = PosOpt2->isChecked();
    mainForm->PosOpt[2] = PosOpt3->isChecked();
    mainForm->PosOpt[3] = PosOpt4->isChecked();
    mainForm->PosOpt[4] = PosOpt5->isChecked();
    mainForm->PosOpt[5] = PosOpt6->isChecked();

    mainForm->AmbRes = AmbRes->currentIndex();
    mainForm->GloAmbRes = GloAmbRes->currentIndex();
    mainForm->BdsAmbRes = BdsAmbRes->currentIndex();
    mainForm->ValidThresAR = ValidThresAR->value();
    mainForm->ThresAR2 = ThresAR2->value();
    mainForm->ThresAR3 = ThresAR3->value();
    mainForm->OutCntResetAmb = OutCntResetAmb->value();
    mainForm->FixCntHoldAmb = FixCntHoldAmb->value();
    mainForm->OutCntResetAmb = OutCntResetAmb->value();
    mainForm->LockCntFixAmb = LockCntFixAmb->value();
    mainForm->ElMaskAR = ElMaskAR->value();
    mainForm->ElMaskHold = ElMaskHold->value();
    mainForm->MaxAgeDiff = MaxAgeDiff->value();
    mainForm->RejectCode = RejectCode->value();
    mainForm->RejectPhase = RejectPhase->value();
    mainForm->SlipThres = SlipThres->value();
    mainForm->ARIter = ARIter->value();
    mainForm->NumIter = NumIter->value();
    mainForm->BaseLine[0] = BaselineLen->value();
    mainForm->BaseLine[1] = BaselineSig->value();
    mainForm->BaseLineConst = BaselineConst->isChecked();

    mainForm->SolFormat = SolFormat->currentIndex();
    mainForm->TimeFormat = TimeFormat->currentIndex();
    mainForm->TimeDecimal = TimeDecimal->value();
    mainForm->LatLonFormat = LatLonFormat->currentIndex();
    mainForm->FieldSep = FieldSep->text();
    mainForm->OutputHead = OutputHead->currentIndex();
    mainForm->OutputOpt = OutputOpt->currentIndex();
    mainForm->OutputVel = OutputVel->currentIndex();
    mainForm->OutputSingle = OutputSingle->currentIndex();
    mainForm->MaxSolStd = MaxSolStd->value();
    mainForm->OutputDatum = OutputDatum->currentIndex();
    mainForm->OutputHeight = OutputHeight->currentIndex();
    mainForm->OutputGeoid = OutputGeoid->currentIndex();
    mainForm->SolStatic = SolStatic->currentIndex();
    mainForm->DebugTrace = DebugTrace->currentIndex();
    mainForm->DebugStatus = DebugStatus->currentIndex();

    mainForm->MeasErrR1 = MeasErrR1->value();
    mainForm->MeasErrR2 = MeasErrR2->value();
    mainForm->MeasErr2 = MeasErr2->value();
    mainForm->MeasErr3 = MeasErr3->value();
    mainForm->MeasErr4 = MeasErr4->value();
    mainForm->MeasErr5 = MeasErr5->value();
    mainForm->SatClkStab = SatClkStab->text().toDouble();
    mainForm->PrNoise1 = PrNoise1->text().toDouble();
    mainForm->PrNoise2 = PrNoise2->text().toDouble();
    mainForm->PrNoise3 = PrNoise3->text().toDouble();
    mainForm->PrNoise4 = PrNoise4->text().toDouble();
    mainForm->PrNoise5 = PrNoise5->text().toDouble();

    mainForm->RovAntPcv = RovAntPcv->isChecked();
    mainForm->RefAntPcv = RefAntPcv->isChecked();
    mainForm->RovAnt = RovAnt->currentText();
    mainForm->RefAnt = RefAnt->currentText();
    mainForm->RovAntE = RovAntE->value();
    mainForm->RovAntN = RovAntN->value();
    mainForm->RovAntU = RovAntU->value();
    mainForm->RefAntE = RefAntE->value();
    mainForm->RefAntN = RefAntN->value();
    mainForm->RefAntU = RefAntU->value();

    mainForm->RnxOpts1 = RnxOpts1->text();
    mainForm->RnxOpts2 = RnxOpts2->text();
    mainForm->PPPOpts = PPPOpts->text();

    mainForm->IntpRefObs = IntpRefObs->currentIndex();
    mainForm->SbasSat = SbasSat->text().toInt();
    mainForm->AntPcvFile = AntPcvFile->text();
    mainForm->SatPcvFile = SatPcvFile->text();
    mainForm->StaPosFile = StaPosFile->text();
    mainForm->GeoidDataFile = GeoidDataFile->text();
    mainForm->EOPFile = EOPFile->text();
    mainForm->DCBFile = DCBFile->text();
    mainForm->BLQFile = BLQFile->text();
    mainForm->IonoFile = IonoFile->text();
    mainForm->RovPosType = RovPosType->currentIndex();
    mainForm->RefPosType = RefPosType->currentIndex();
    GetPos(RovPosType->currentIndex(), editu, mainForm->RovPos);
    GetPos(RefPosType->currentIndex(), editr, mainForm->RefPos);

    mainForm->RovList = RovList->toPlainText();
    mainForm->BaseList = BaseList->toPlainText();

  UpdateEnable();
}
//---------------------------------------------------------------------------
void OptDialog::LoadOpt(const QString &file)
{
    QLineEdit *editu[] = { RovPos1, RovPos2, RovPos3 };
    QLineEdit *editr[] = { RefPos1, RefPos2, RefPos3 };
>>>>>>> 18e01587
    QString buff;
    char id[32];
    int sat;
    prcopt_t prcopt = prcopt_default;
    solopt_t solopt = solopt_default;
    filopt_t filopt;

    memset(&filopt, 0, sizeof(filopt_t));

    resetsysopts();
    if (!loadopts(qPrintable(file), sysopts)) return;
    getsysopts(&prcopt, &solopt, &filopt);

    cBPositionMode->setCurrentIndex(prcopt.mode);
    cBFrequencies->setCurrentIndex(prcopt.nf > NFREQ - 1 ? NFREQ - 1 : prcopt.nf - 1);
    cBSolution->setCurrentIndex(prcopt.soltype);
    cBElevationMask->setCurrentText(QString::number(prcopt.elmin * R2D, 'f', 0));
    snrMask = prcopt.snrmask;
    cBDynamicModel->setCurrentIndex(prcopt.dynamics);
    cBTideCorr->setCurrentIndex(prcopt.tidecorr);
    cBIonosphericOption->setCurrentIndex(prcopt.ionoopt);
    cBTroposphericOption->setCurrentIndex(prcopt.tropopt);
    cBSatelliteEphemeris->setCurrentIndex(prcopt.sateph);
    lEExcludedSatellites->setText("");
    for (sat = 1; sat <= MAXSAT; sat++) {
        if (!prcopt.exsats[sat - 1]) continue;
        satno2id(sat, id);
        buff += QString("%1%2%3").arg(buff.isEmpty() ? "" : " ").arg(prcopt.exsats[sat - 1] == 2 ? "+" : "").arg(id);
    }
<<<<<<< HEAD
    lEExcludedSatellites->setText(buff);
    cBNavSys1->setChecked(prcopt.navsys & SYS_GPS);
    cBNavSys2->setChecked(prcopt.navsys & SYS_GLO);
    cBNavSys3->setChecked(prcopt.navsys & SYS_GAL);
    cBNavSys4->setChecked(prcopt.navsys & SYS_QZS);
    cBNavSys5->setChecked(prcopt.navsys & SYS_SBS);
    cBNavSys6->setChecked(prcopt.navsys & SYS_CMP);
    cBNavSys7->setChecked(prcopt.navsys & SYS_IRN);
    cBPosOption1->setChecked(prcopt.posopt[0]);
    cBPosOption2->setChecked(prcopt.posopt[1]);
    cBPosOption3->setChecked(prcopt.posopt[2]);
    cBPosOption4->setChecked(prcopt.posopt[3]);
    cBPosOption5->setChecked(prcopt.posopt[4]);
    cBPosOption6->setChecked(prcopt.posopt[5]);

    cBAmbiguityResolutionGPS->setCurrentIndex(prcopt.modear);
    cBAmbiguityResolutionGLO->setCurrentIndex(prcopt.glomodear);
    cBAmbiguityResolutionBDS->setCurrentIndex(prcopt.bdsmodear);
    sBValidThresAR->setValue(prcopt.thresar[0]);
    sBThresAR2->setValue(prcopt.thresar[1]);
    sBThresAR3->setValue(prcopt.thresar[2]);
    sBOutageCountResetAmbiguity->setValue(prcopt.maxout);
    sBFixCountHoldAmbiguity->setValue(prcopt.minfix);
    sBLockCountFixAmbiguity->setValue(prcopt.minlock);
    sBElevationMaskAR->setValue(prcopt.elmaskar * R2D);
    sBElevationMaskHold->setValue(prcopt.elmaskhold * R2D);
    sBMaxAgeDiff->setValue(prcopt.maxtdiff);
    sBRejectCode->setValue(prcopt.maxinno[0]);
    sBRejectPhase->setValue(prcopt.maxinno[1]);
    sBSlipThres->setValue(prcopt.thresslip);
    sBARIter->setValue(prcopt.armaxiter);
    sBNumIter->setValue(prcopt.niter);
    sBBaselineLen->setValue(prcopt.baseline[0]);
    sBBaselineSig->setValue(prcopt.baseline[1]);
    cBBaselineConstrain->setChecked(prcopt.baseline[0] > 0.0);

    cBSolutionFormat->setCurrentIndex(solopt.posf);
    cBTimeFormat->setCurrentIndex(solopt.timef == 0 ? 0 : solopt.times + 1);
    sBTimeDecimal->setValue(solopt.timeu);
    cBLatLonFormat->setCurrentIndex(solopt.degf);
    lEFieldSeperator->setText(solopt.sep);
    cBOutputHeader->setCurrentIndex(solopt.outhead);
    cBOutputOptions->setCurrentIndex(solopt.outopt);
    cBOutputSingle->setCurrentIndex(prcopt.outsingle);
    sBMaxSolutionStd->setValue(solopt.maxsolstd);
    cBOutputDatum->setCurrentIndex(solopt.datum);
    cBOutputHeight->setCurrentIndex(solopt.height);
    cBOutputGeoid->setCurrentIndex(solopt.geoid);
    cBSolutionStatic->setCurrentIndex(solopt.solstatic);
    sBNmeaInterval1->setValue(solopt.nmeaintv[0]);
    sBNmeaInterval2->setValue(solopt.nmeaintv[1]);
    cBDebugTrace->setCurrentIndex(solopt.trace);
    cBDebugStatus->setCurrentIndex(solopt.sstat);

    sBMeasurementErrorR1->setValue(prcopt.eratio[0]);
    sBMeasurementErrorR2->setValue(prcopt.eratio[1]);
    sBMeasurementError2->setValue(prcopt.err[1]);
    sBMeasurementError3->setValue(prcopt.err[2]);
    sBMeasurementError4->setValue(prcopt.err[3]);
    sBMeasurementError5->setValue(prcopt.err[4]);
    lESatelliteClockStability->setText(QString::number(prcopt.sclkstab, 'E', 2));
    lEProcessNoise1->setText(QString::number(prcopt.prn[0], 'E', 2));
    lEProcessNoise2->setText(QString::number(prcopt.prn[1], 'E', 2));
    lEProcessNoise3->setText(QString::number(prcopt.prn[2], 'E', 2));
    lEProcessNoise4->setText(QString::number(prcopt.prn[3], 'E', 2));
    lEProcessNoise5->setText(QString::number(prcopt.prn[4], 'E', 2));

    cBRoverAntennaPcv->setChecked(*prcopt.anttype[0]);
    cBReferenceAntennaPcv->setChecked(*prcopt.anttype[1]);
    cBRoverAntenna->setCurrentText(prcopt.anttype[0]);
    cBReferenceAntenna->setCurrentText(prcopt.anttype[1]);
    sBRoverAntennaE->setValue(prcopt.antdel[0][0]);
    sBRoverAntennaN->setValue(prcopt.antdel[0][1]);
    sBRoverAntennaU->setValue(prcopt.antdel[0][2]);
    sBReferenceAntennaE->setValue(prcopt.antdel[1][0]);
    sBReferenceAntennaN->setValue(prcopt.antdel[1][1]);
    sBReferenceAntennaU->setValue(prcopt.antdel[1][2]);

    lERnxOptions1->setText(prcopt.rnxopt[0]);
    lERnxOptions2->setText(prcopt.rnxopt[1]);
    lEPPPOptions->setText(prcopt.pppopt);

    cBIntputReferenceObservation->setCurrentIndex(prcopt.intpref);
    lESbasSat->setText(QString::number(prcopt.sbassatsel));
    cBRoverPositionType->setCurrentIndex(prcopt.rovpos == 0 ? 0 : prcopt.rovpos + 2);
    cBReferencePositionType->setCurrentIndex(prcopt.refpos == 0 ? 0 : prcopt.refpos + 2);
    roverPositionType = cBRoverPositionType->currentIndex();
    ReferencePositionType = cBReferencePositionType->currentIndex();
    setPosition(cBRoverPositionType->currentIndex(), editu, prcopt.ru);
    setPosition(cBReferencePositionType->currentIndex(), editr, prcopt.rb);

    lESatellitePcvFile->setText(filopt.satantp);
    lEAntennaPcvFile->setText(filopt.rcvantp);
    lEStationPositionFile->setText(filopt.stapos);
    lEGeoidDataFile->setText(filopt.geoid);
    lEEOPFile->setText(filopt.eop);
    lEDCBFile->setText(filopt.dcb);
    lEBLQFile->setText(filopt.blq);
    lEIonosphereFile->setText(filopt.iono);

	readAntennaList();
	updateEnable();
=======
    ExSats->setText(buff);
    NavSys1->setChecked(prcopt.navsys & SYS_GPS);
    NavSys2->setChecked(prcopt.navsys & SYS_GLO);
    NavSys3->setChecked(prcopt.navsys & SYS_GAL);
    NavSys4->setChecked(prcopt.navsys & SYS_QZS);
    NavSys5->setChecked(prcopt.navsys & SYS_SBS);
    NavSys6->setChecked(prcopt.navsys & SYS_CMP);
    NavSys7->setChecked(prcopt.navsys & SYS_IRN);
    PosOpt1->setChecked(prcopt.posopt[0]);
    PosOpt2->setChecked(prcopt.posopt[1]);
    PosOpt3->setChecked(prcopt.posopt[2]);
    PosOpt4->setChecked(prcopt.posopt[3]);
    PosOpt5->setChecked(prcopt.posopt[4]);
    PosOpt6->setChecked(prcopt.posopt[5]);

    AmbRes->setCurrentIndex(prcopt.modear);
    GloAmbRes->setCurrentIndex(prcopt.glomodear);
    BdsAmbRes->setCurrentIndex(prcopt.bdsmodear);
    ValidThresAR->setValue(prcopt.thresar[0]);
    ThresAR2->setValue(prcopt.thresar[1]);
    ThresAR3->setValue(prcopt.thresar[2]);
    OutCntResetAmb->setValue(prcopt.maxout);
    FixCntHoldAmb->setValue(prcopt.minfix);
    LockCntFixAmb->setValue(prcopt.minlock);
    ElMaskAR->setValue(prcopt.elmaskar * R2D);
    ElMaskHold->setValue(prcopt.elmaskhold * R2D);
    MaxAgeDiff->setValue(prcopt.maxtdiff);
    RejectCode->setValue(prcopt.maxinno[1]);
    RejectPhase->setValue(prcopt.maxinno[0]);
    SlipThres->setValue(prcopt.thresslip);
    ARIter->setValue(prcopt.armaxiter);
    NumIter->setValue(prcopt.niter);
    BaselineLen->setValue(prcopt.baseline[0]);
    BaselineSig->setValue(prcopt.baseline[1]);
    BaselineConst->setChecked(prcopt.baseline[0] > 0.0);

    SolFormat->setCurrentIndex(solopt.posf);
    TimeFormat->setCurrentIndex(solopt.timef == 0 ? 0 : solopt.times + 1);
    TimeDecimal->setValue(solopt.timeu);
    LatLonFormat->setCurrentIndex(solopt.degf);
    FieldSep->setText(solopt.sep);
    OutputHead->setCurrentIndex(solopt.outhead);
    OutputOpt->setCurrentIndex(solopt.outopt);
    OutputSingle->setCurrentIndex(prcopt.outsingle);
    MaxSolStd->setValue(solopt.maxsolstd);
    OutputDatum->setCurrentIndex(solopt.datum);
    OutputHeight->setCurrentIndex(solopt.height);
    OutputGeoid->setCurrentIndex(solopt.geoid);
    SolStatic->setCurrentIndex(solopt.solstatic);
    NmeaIntv1->setValue(solopt.nmeaintv[0]);
    NmeaIntv2->setValue(solopt.nmeaintv[1]);
    DebugTrace->setCurrentIndex(solopt.trace);
    DebugStatus->setCurrentIndex(solopt.sstat);

    MeasErrR1->setValue(prcopt.eratio[0]);
    MeasErrR2->setValue(prcopt.eratio[1]);
    MeasErr2->setValue(prcopt.err[1]);
    MeasErr3->setValue(prcopt.err[2]);
    MeasErr4->setValue(prcopt.err[3]);
    MeasErr5->setValue(prcopt.err[4]);
    SatClkStab->setText(QString::number(prcopt.sclkstab, 'E', 2));
    PrNoise1->setText(QString::number(prcopt.prn[0], 'E', 2));
    PrNoise2->setText(QString::number(prcopt.prn[1], 'E', 2));
    PrNoise3->setText(QString::number(prcopt.prn[2], 'E', 2));
    PrNoise4->setText(QString::number(prcopt.prn[3], 'E', 2));
    PrNoise5->setText(QString::number(prcopt.prn[4], 'E', 2));

    RovAntPcv->setChecked(*prcopt.anttype[0]);
    RefAntPcv->setChecked(*prcopt.anttype[1]);
    RovAnt->setCurrentText(prcopt.anttype[0]);
    RefAnt->setCurrentText(prcopt.anttype[1]);
    RovAntE->setValue(prcopt.antdel[0][0]);
    RovAntN->setValue(prcopt.antdel[0][1]);
    RovAntU->setValue(prcopt.antdel[0][2]);
    RefAntE->setValue(prcopt.antdel[1][0]);
    RefAntN->setValue(prcopt.antdel[1][1]);
    RefAntU->setValue(prcopt.antdel[1][2]);
    RnxOpts1->setText(prcopt.rnxopt[0]);
    RnxOpts2->setText(prcopt.rnxopt[1]);
    PPPOpts->setText(prcopt.pppopt);

    IntpRefObs->setCurrentIndex(prcopt.intpref);
    SbasSat->setText(QString::number(prcopt.sbassatsel));
    RovPosType->setCurrentIndex(prcopt.rovpos == 0 ? 0 : prcopt.rovpos + 2);
    RefPosType->setCurrentIndex(prcopt.refpos == 0 ? 0 : prcopt.refpos + 2);
    RovPosTypeP = RovPosType->currentIndex();
    RefPosTypeP = RefPosType->currentIndex();
    SetPos(RovPosType->currentIndex(), editu, prcopt.ru);
    SetPos(RefPosType->currentIndex(), editr, prcopt.rb);

    SatPcvFile->setText(filopt.satantp);
    AntPcvFile->setText(filopt.rcvantp);
    StaPosFile->setText(filopt.stapos);
    GeoidDataFile->setText(filopt.geoid);
    EOPFile->setText(filopt.eop);
    DCBFile->setText(filopt.dcb);
    BLQFile->setText(filopt.blq);
    IonoFile->setText(filopt.iono);
    ReadAntList();
    UpdateEnable();
>>>>>>> 18e01587
}

//---------------------------------------------------------------------------
void OptDialog::saveOptions(const QString &file)
{
    QString ExSats_Text = lEExcludedSatellites->text(), FieldSep_Text = lEFieldSeperator->text();
    QString RovAnt_Text = cBRoverAntenna->currentText(), RefAnt_Text = cBReferenceAntenna->currentText();
    QString SatPcvFile_Text = lESatellitePcvFile->text();
    QString AntPcvFile_Text = lEAntennaPcvFile->text();
    QString lEStationPositionFile_Text = lEStationPositionFile->text();
    QString GeoidDataFile_Text = lEGeoidDataFile->text();
    QString EOPFile_Text = lEEOPFile->text();
    QString DCBFile_Text = lEDCBFile->text();
    QString BLQFile_Text = lEBLQFile->text();
    QString IonoFile_Text = lEIonosphereFile->text();
    QString RnxOpts1_Text = lERnxOptions1->text();
    QString RnxOpts2_Text = lERnxOptions2->text();
    QString PPPOpts_Text = lEPPPOptions->text();
    QLineEdit *editu[] = { lERoverPosition1, lERoverPosition2, lERoverPosition3 };
    QLineEdit *editr[] = { lEReferencePosition1, lEReferencePosition2, lEReferencePosition3 };
    char buff[1024], *p, comment[256], s[64];
    int sat, ex;
    prcopt_t prcopt = prcopt_default;
    solopt_t solopt = solopt_default;
    filopt_t filopt;

    memset(&filopt, 0, sizeof(filopt_t));

    prcopt.mode = cBPositionMode->currentIndex();
    prcopt.nf = cBFrequencies->currentIndex() + 1;
    prcopt.soltype = cBSolution->currentIndex();
    prcopt.elmin = cBElevationMask->currentText().toDouble() * D2R;
    prcopt.snrmask = snrMask;
    prcopt.dynamics = cBDynamicModel->currentIndex();
    prcopt.tidecorr = cBTideCorr->currentIndex();
    prcopt.ionoopt = cBIonosphericOption->currentIndex();
    prcopt.tropopt = cBTroposphericOption->currentIndex();
    prcopt.sateph = cBSatelliteEphemeris->currentIndex();
    if (lEExcludedSatellites->text() != "") {
        strcpy(buff, qPrintable(ExSats_Text));
        for (p = strtok(buff, " "); p; p = strtok(NULL, " ")) {
            if (*p == '+') {
                ex = 2; p++;
            } else {
                ex = 1;
            }
            if (!(sat = satid2no(p))) continue;
            prcopt.exsats[sat - 1] = ex;
<<<<<<< HEAD
        }
    }
    prcopt.navsys = (cBNavSys1->isChecked() ? SYS_GPS : 0) |
                    (cBNavSys2->isChecked() ? SYS_GLO : 0) |
                    (cBNavSys3->isChecked() ? SYS_GAL : 0) |
                    (cBNavSys4->isChecked() ? SYS_QZS : 0) |
                    (cBNavSys5->isChecked() ? SYS_SBS : 0) |
                    (cBNavSys6->isChecked() ? SYS_CMP : 0);
    prcopt.posopt[0] = cBPosOption1->isChecked();
    prcopt.posopt[1] = cBPosOption2->isChecked();
    prcopt.posopt[2] = cBPosOption3->isChecked();
    prcopt.posopt[3] = cBPosOption4->isChecked();
    prcopt.posopt[4] = cBPosOption5->isChecked();
    prcopt.posopt[5] = cBPosOption6->isChecked();
//	prcopt.mapfunc=MapFunc->currentIndex();

    prcopt.modear = cBAmbiguityResolutionGPS->currentIndex();
    prcopt.glomodear = cBAmbiguityResolutionGLO->currentIndex();
    prcopt.bdsmodear = cBAmbiguityResolutionBDS->currentIndex();
    prcopt.thresar[0] = sBValidThresAR->value();
    prcopt.thresar[1] = sBThresAR2->value();
    prcopt.thresar[2] = sBThresAR3->value();
    prcopt.maxout = sBOutageCountResetAmbiguity->value();
    prcopt.minfix = sBFixCountHoldAmbiguity->value();
    prcopt.minlock = sBLockCountFixAmbiguity->value();
    prcopt.elmaskar = sBElevationMaskAR->value() * D2R;
    prcopt.elmaskhold = sBElevationMaskHold->value() * D2R;
    prcopt.maxtdiff = sBMaxAgeDiff->value();
    prcopt.maxinno[0] = sBRejectCode->value();
    prcopt.maxinno[1] = sBRejectPhase->value();
    prcopt.thresslip = sBSlipThres->value();
    prcopt.armaxiter = sBARIter->value();
    prcopt.niter = sBNumIter->value();
    if (prcopt.mode == PMODE_MOVEB && cBBaselineConstrain->isChecked()) {
        prcopt.baseline[0] = sBBaselineLen->value();
        prcopt.baseline[1] = sBBaselineSig->value();
    }
    solopt.posf = cBSolutionFormat->currentIndex();
    solopt.timef = cBTimeFormat->currentIndex() == 0 ? 0 : 1;
    solopt.times = cBTimeFormat->currentIndex() == 0 ? 0 : cBTimeFormat->currentIndex() - 1;
    solopt.timeu = sBTimeDecimal->value();
    solopt.degf = cBLatLonFormat->currentIndex();
=======
    }
  }
    prcopt.navsys = (NavSys1->isChecked() ? SYS_GPS : 0) |
            (NavSys2->isChecked() ? SYS_GLO : 0) |
            (NavSys3->isChecked() ? SYS_GAL : 0) |
            (NavSys4->isChecked() ? SYS_QZS : 0) |
            (NavSys5->isChecked() ? SYS_SBS : 0) |
            (NavSys6->isChecked() ? SYS_CMP : 0);
    prcopt.posopt[0] = PosOpt1->isChecked();
    prcopt.posopt[1] = PosOpt2->isChecked();
    prcopt.posopt[2] = PosOpt3->isChecked();
    prcopt.posopt[3] = PosOpt4->isChecked();
    prcopt.posopt[4] = PosOpt5->isChecked();
    prcopt.posopt[5] = PosOpt6->isChecked();
//	prcopt.mapfunc=MapFunc->currentIndex();

    prcopt.modear = AmbRes->currentIndex();
    prcopt.glomodear = GloAmbRes->currentIndex();
    prcopt.bdsmodear = BdsAmbRes->currentIndex();
    prcopt.thresar[0] = ValidThresAR->value();
    prcopt.thresar[1] = ThresAR2->value();
    prcopt.thresar[2] = ThresAR3->value();
    prcopt.maxout = OutCntResetAmb->value();
    prcopt.minfix = FixCntHoldAmb->value();
    prcopt.minlock = LockCntFixAmb->value();
    prcopt.elmaskar = ElMaskAR->value() * D2R;
    prcopt.elmaskhold = ElMaskHold->value() * D2R;
    prcopt.maxtdiff = MaxAgeDiff->value();
    prcopt.maxinno[1] = RejectCode->value();
    prcopt.maxinno[0] = RejectPhase->value();
    prcopt.thresslip = SlipThres->value();
    prcopt.armaxiter = ARIter->value();
    prcopt.niter = NumIter->value();
    if (prcopt.mode == PMODE_MOVEB && BaselineConst->isChecked()) {
        prcopt.baseline[0] = BaselineLen->value();
        prcopt.baseline[1] = BaselineSig->value();
  }
    solopt.posf = SolFormat->currentIndex();
    solopt.timef = TimeFormat->currentIndex() == 0 ? 0 : 1;
    solopt.times = TimeFormat->currentIndex() == 0 ? 0 : TimeFormat->currentIndex() - 1;
    solopt.timeu = TimeDecimal->value();
    solopt.degf = LatLonFormat->currentIndex();
>>>>>>> 18e01587
    strcpy(solopt.sep, qPrintable(FieldSep_Text));
    solopt.outhead = cBOutputHeader->currentIndex();
    solopt.outopt = cBOutputOptions->currentIndex();
    prcopt.outsingle = cBOutputSingle->currentIndex();
    solopt.maxsolstd = sBMaxSolutionStd->value();
    solopt.datum = cBOutputDatum->currentIndex();
    solopt.height = cBOutputHeight->currentIndex();
    solopt.geoid = cBOutputGeoid->currentIndex();
    solopt.solstatic = cBSolutionFormat->currentIndex();
    solopt.nmeaintv[0] = sBNmeaInterval1->value();
    solopt.nmeaintv[1] = sBNmeaInterval2->value();
    solopt.trace = cBDebugTrace->currentIndex();
    solopt.sstat = cBDebugStatus->currentIndex();

    prcopt.eratio[0] = sBMeasurementErrorR1->value();
    prcopt.eratio[1] = sBMeasurementErrorR2->value();
    prcopt.err[1] = sBMeasurementError2->value();
    prcopt.err[2] = sBMeasurementError3->value();
    prcopt.err[3] = sBMeasurementError4->value();
    prcopt.err[4] = sBMeasurementError5->value();
    prcopt.sclkstab = lESatelliteClockStability->text().toDouble();
    prcopt.prn[0] = lEProcessNoise1->text().toDouble();
    prcopt.prn[1] = lEProcessNoise2->text().toDouble();
    prcopt.prn[2] = lEProcessNoise3->text().toDouble();
    prcopt.prn[3] = lEProcessNoise4->text().toDouble();
    prcopt.prn[4] = lEProcessNoise5->text().toDouble();

    if (cBRoverAntennaPcv->isChecked()) strcpy(prcopt.anttype[0], qPrintable(RovAnt_Text));
    if (cBReferenceAntennaPcv->isChecked()) strcpy(prcopt.anttype[1], qPrintable(RefAnt_Text));
    prcopt.antdel[0][0] = sBRoverAntennaE->value();
    prcopt.antdel[0][1] = sBRoverAntennaN->value();
    prcopt.antdel[0][2] = sBRoverAntennaU->value();
    prcopt.antdel[1][0] = sBReferenceAntennaE->value();
    prcopt.antdel[1][1] = sBReferenceAntennaN->value();
    prcopt.antdel[1][2] = sBReferenceAntennaU->value();

    prcopt.intpref = cBIntputReferenceObservation->currentIndex();
    prcopt.sbassatsel = lESbasSat->text().toInt();
    prcopt.rovpos = cBRoverPositionType->currentIndex() < 3 ? 0 : cBRoverPositionType->currentIndex() - 2;
    prcopt.refpos = cBReferencePositionType->currentIndex() < 3 ? 0 : cBReferencePositionType->currentIndex() - 2;
    if (prcopt.rovpos == 0) getPosition(cBRoverPositionType->currentIndex(), editu, prcopt.ru);
    if (prcopt.refpos == 0) getPosition(cBReferencePositionType->currentIndex(), editr, prcopt.rb);

    strcpy(prcopt.rnxopt[0], qPrintable(RnxOpts1_Text));
    strcpy(prcopt.rnxopt[1], qPrintable(RnxOpts2_Text));
    strcpy(prcopt.pppopt, qPrintable(PPPOpts_Text));

    strcpy(filopt.satantp, qPrintable(SatPcvFile_Text));
    strcpy(filopt.rcvantp, qPrintable(AntPcvFile_Text));
    strcpy(filopt.stapos, qPrintable(lEStationPositionFile_Text));
    strcpy(filopt.geoid, qPrintable(GeoidDataFile_Text));
    strcpy(filopt.eop, qPrintable(EOPFile_Text));
    strcpy(filopt.dcb, qPrintable(DCBFile_Text));
    strcpy(filopt.blq, qPrintable(BLQFile_Text));
    strcpy(filopt.iono, qPrintable(IonoFile_Text));

    time2str(utc2gpst(timeget()), s, 0);
    sprintf(comment, "rtkpost_qt options (%s, v.%s %s)", s, VER_RTKLIB, PATCH_LEVEL);
    setsysopts(&prcopt, &solopt, &filopt);
    if (!saveopts(qPrintable(file), "w", comment, sysopts)) return;
}
//---------------------------------------------------------------------------
void OptDialog::updateEnable(void)
{
    bool rel = PMODE_DGPS <= cBPositionMode->currentIndex() && cBPositionMode->currentIndex() <= PMODE_FIXED;
    bool rtk = PMODE_KINEMA <= cBPositionMode->currentIndex() && cBPositionMode->currentIndex() <= PMODE_FIXED;
    bool ppp = cBPositionMode->currentIndex() >= PMODE_PPP_KINEMA;
    bool ar = rtk || ppp;

    cBFrequencies->setEnabled(rel || ppp);
    cBSolution->setEnabled(rel || ppp);
    cBDynamicModel->setEnabled(rel);
    cBTideCorr->setEnabled(rel || ppp);
    //IonoOpt->setEnabled(!ppp);
    cBPosOption1->setEnabled(ppp);
    cBPosOption2->setEnabled(ppp);
    cBPosOption3->setEnabled(ppp);
    cBPosOption4->setEnabled(ppp);
    cBPosOption6->setEnabled(ppp);

    cBAmbiguityResolutionGPS->setEnabled(ar);
    cBAmbiguityResolutionGLO->setEnabled(ar && cBAmbiguityResolutionGPS->currentIndex() > 0 && cBNavSys2->isChecked());
    cBAmbiguityResolutionBDS->setEnabled(ar && cBAmbiguityResolutionGPS->currentIndex() > 0 && cBNavSys6->isChecked());
    sBValidThresAR->setEnabled(ar && cBAmbiguityResolutionGPS->currentIndex() >= 1 && cBAmbiguityResolutionGPS->currentIndex() < 4);
    sBThresAR2->setEnabled(ar && cBAmbiguityResolutionGPS->currentIndex() >= 4);
    sBThresAR3->setEnabled(ar && cBAmbiguityResolutionGPS->currentIndex() >= 4);
    sBLockCountFixAmbiguity->setEnabled(ar && cBAmbiguityResolutionGPS->currentIndex() >= 1);
    sBElevationMaskAR->setEnabled(ar && cBAmbiguityResolutionGPS->currentIndex() >= 1);
    sBOutageCountResetAmbiguity->setEnabled(ar || ppp);
    sBFixCountHoldAmbiguity->setEnabled(ar && cBAmbiguityResolutionGPS->currentIndex() == 3);
    sBElevationMaskHold->setEnabled(ar && cBAmbiguityResolutionGPS->currentIndex() == 3);
    sBSlipThres->setEnabled(rtk || ppp);
    sBMaxAgeDiff->setEnabled(rel);
    sBRejectPhase->setEnabled(rel || ppp);
    sBARIter->setEnabled(ppp);
    sBNumIter->setEnabled(rel || ppp);
    cBBaselineConstrain->setEnabled(cBPositionMode->currentIndex() == PMODE_MOVEB);
    sBBaselineLen->setEnabled(cBBaselineConstrain->isChecked() && cBPositionMode->currentIndex() == PMODE_MOVEB);
    sBBaselineSig->setEnabled(cBBaselineConstrain->isChecked() && cBPositionMode->currentIndex() == PMODE_MOVEB);

    cBOutputHeader->setEnabled(cBSolutionFormat->currentIndex() < 3);
    cBOutputOptions->setEnabled(cBSolutionFormat->currentIndex() < 3);
    cBTimeFormat->setEnabled(cBSolutionFormat->currentIndex() < 3);
    sBTimeDecimal->setEnabled(cBSolutionFormat->currentIndex() < 3);
    cBLatLonFormat->setEnabled(cBSolutionFormat->currentIndex() == 0);
    lEFieldSeperator->setEnabled(cBSolutionFormat->currentIndex() < 3);
    cBOutputSingle->setEnabled(cBPositionMode->currentIndex() != 0);
    cBOutputDatum->setEnabled(cBSolutionFormat->currentIndex() == 0);
    cBOutputHeight->setEnabled(cBSolutionFormat->currentIndex() == 0);
    cBOutputGeoid->setEnabled(cBSolutionFormat->currentIndex() == 0 && cBOutputHeight->currentIndex() == 1);
    cBSolutionStatic->setEnabled(cBPositionMode->currentIndex() == PMODE_STATIC ||
                  cBPositionMode->currentIndex() == PMODE_PPP_STATIC);

    cBRoverAntennaPcv->setEnabled(rel || ppp);
    cBRoverAntenna->setEnabled((rel || ppp) && cBRoverAntennaPcv->isChecked());
    sBRoverAntennaE->setEnabled((rel || ppp) && cBRoverAntennaPcv->isChecked()&&cBRoverAntenna->currentText()!="*");
    sBRoverAntennaN->setEnabled((rel || ppp) && cBRoverAntennaPcv->isChecked()&&cBRoverAntenna->currentText()!="*");
    sBRoverAntennaU->setEnabled((rel || ppp) && cBRoverAntennaPcv->isChecked()&&cBRoverAntenna->currentText()!="*");
    lblRoverAntennaD->setEnabled((rel || ppp) && cBRoverAntennaPcv->isChecked()&&cBRoverAntenna->currentText()!="*");
    cBReferenceAntennaPcv->setEnabled(rel);
    cBReferenceAntenna->setEnabled(rel && cBReferenceAntennaPcv->isChecked());
    sBReferenceAntennaE->setEnabled(rel && cBReferenceAntennaPcv->isChecked()&&cBReferenceAntenna->currentText()!="*");
    sBReferenceAntennaN->setEnabled(rel && cBReferenceAntennaPcv->isChecked()&&cBReferenceAntenna->currentText()!="*");
    sBReferenceAntennaU->setEnabled(rel && cBReferenceAntennaPcv->isChecked()&&cBReferenceAntenna->currentText()!="*");
    lblReferenceAntennaD->setEnabled(rel && cBReferenceAntennaPcv->isChecked()&&cBReferenceAntenna->currentText()!="*");

    cBRoverPositionType->setEnabled(cBPositionMode->currentIndex() == PMODE_FIXED || cBPositionMode->currentIndex() == PMODE_PPP_FIXED);
    lERoverPosition1->setEnabled(cBRoverPositionType->isEnabled() && cBRoverPositionType->currentIndex() <= 2);
    lERoverPosition2->setEnabled(cBRoverPositionType->isEnabled() && cBRoverPositionType->currentIndex() <= 2);
    lERoverPosition3->setEnabled(cBRoverPositionType->isEnabled() && cBRoverPositionType->currentIndex() <= 2);
    btnRoverPosition->setEnabled(cBRoverPositionType->isEnabled() && cBRoverPositionType->currentIndex() <= 2);

    cBReferencePositionType->setEnabled(rel && cBPositionMode->currentIndex() != PMODE_MOVEB);
    lEReferencePosition1->setEnabled(cBReferencePositionType->isEnabled() && cBReferencePositionType->currentIndex() <= 2);
    lEReferencePosition2->setEnabled(cBReferencePositionType->isEnabled() && cBReferencePositionType->currentIndex() <= 2);
    lEReferencePosition3->setEnabled(cBReferencePositionType->isEnabled() && cBReferencePositionType->currentIndex() <= 2);
    btnReferencePosition->setEnabled(cBReferencePositionType->isEnabled() && cBReferencePositionType->currentIndex() <= 2);
}
//---------------------------------------------------------------------------
void OptDialog::getPosition(int type, QLineEdit **edit, double *pos)
{
    QString edit0_Text = edit[0]->text();
    QString edit1_Text = edit[1]->text();
    double p[3] = { 0 }, dms1[3] = { 0 }, dms2[3] = { 0 };

    if (type == 1) { /* lat/lon/height dms/m */
        QStringList tokens = edit0_Text.split(' ');
        if (tokens.size() == 3)
            for (int i = 0; i < 3; i++) dms1[i] = tokens.at(i).toDouble();
        tokens = edit1_Text.split(' ');
        if (tokens.size() == 3)
            for (int i = 0; i < 3; i++) dms2[i] = tokens.at(i).toDouble();
        p[0] = (dms1[0] < 0 ? -1 : 1) * (fabs(dms1[0]) + dms1[1] / 60 + dms1[2] / 3600) * D2R;
        p[1] = (dms2[0] < 0 ? -1 : 1) * (fabs(dms2[0]) + dms2[1] / 60 + dms2[2] / 3600) * D2R;
        p[2] = edit[2]->text().toDouble();
        pos2ecef(p, pos);
    } else if (type == 2) { /* x/y/z-ecef */
        pos[0] = edit[0]->text().toDouble();
        pos[1] = edit[1]->text().toDouble();
        pos[2] = edit[2]->text().toDouble();
    } else {
        p[0] = edit[0]->text().toDouble() * D2R;
        p[1] = edit[1]->text().toDouble() * D2R;
        p[2] = edit[2]->text().toDouble();
        pos2ecef(p, pos);
  }
}
//---------------------------------------------------------------------------
void OptDialog::setPosition(int type, QLineEdit **edit, double *pos)
{
    double p[3], dms1[3], dms2[3], s1, s2;

    if (type == 1) { /* lat/lon/height dms/m */
        ecef2pos(pos, p); s1 = p[0] < 0 ? -1 : 1; s2 = p[1] < 0 ? -1 : 1;
        p[0] = fabs(p[0]) * R2D + 1E-12; p[1] = fabs(p[1]) * R2D + 1E-12;
        dms1[0] = floor(p[0]); p[0] = (p[0] - dms1[0]) * 60.0;
        dms1[1] = floor(p[0]); dms1[2] = (p[0] - dms1[1]) * 60.0;
        dms2[0] = floor(p[1]); p[1] = (p[1] - dms2[0]) * 60.0;
        dms2[1] = floor(p[1]); dms2[2] = (p[1] - dms2[1]) * 60.0;
        edit[0]->setText(QString("%1 %2 %3").arg(s1 * dms1[0], 0, 'f', 0).arg(dms1[1], 2, 'f', 0).arg(dms1[2], 9, 'f', 6));
        edit[1]->setText(QString("%1 %2 %3").arg(s2 * dms2[0], 0, 'f', 0).arg(dms2[1], 2, 'f', 0).arg(dms2[2], 9, 'f', 6));
        edit[2]->setText(QString("%1").arg(p[2], 0, 'f', 4));
    } else if (type == 2) { /* x/y/z-ecef */
        edit[0]->setText(QString::number(pos[0], 'f', 4));
        edit[1]->setText(QString::number(pos[1], 'f', 4));
        edit[2]->setText(QString::number(pos[2], 'f', 4));
    } else {
        ecef2pos(pos, p);
        edit[0]->setText(QString::number(p[0] * R2D, 'f', 9));
        edit[1]->setText(QString::number(p[1] * R2D, 'f', 9));
        edit[2]->setText(QString::number(p[2], 'f', 4));
  }
}
//---------------------------------------------------------------------------
void OptDialog::readAntennaList(void)
{
    QString AntPcvFile_Text = lEAntennaPcvFile->text();
    pcvs_t pcvs = { 0, 0, 0 };
    char *p;
    QString RovAnt_Text, RefAnt_Text;
    int i;

    if (!readpcv(qPrintable(AntPcvFile_Text), &pcvs)) return;

<<<<<<< HEAD
    cBRoverAntenna->clear();
    cBReferenceAntenna->clear();
=======
    /* Save currently defined antennas */

    RovAnt_Text = RovAnt->currentText();
    RefAnt_Text = RefAnt->currentText();

    /* Clear and add antennas from ANTEX file */

    RovAnt->clear();
    RefAnt->clear();
>>>>>>> 18e01587

    cBRoverAntenna->addItem(""); cBReferenceAntenna->addItem("");
    cBRoverAntenna->addItem("*"); cBReferenceAntenna->addItem("*");

    for (int i = 0; i < pcvs.n; i++) {
    if (pcvs.pcv[i].sat) continue;
        if ((p = strchr(pcvs.pcv[i].type, ' '))) *p = '\0';
        if (i > 0 && !strcmp(pcvs.pcv[i].type, pcvs.pcv[i - 1].type)) continue;
        cBRoverAntenna->addItem(pcvs.pcv[i].type);
        cBReferenceAntenna->addItem(pcvs.pcv[i].type);
    }

    /* Restore previously defined antennas */

    i = RovAnt->findText(RovAnt_Text);
    RovAnt->setCurrentIndex(i==-1? 0:i);
    i = RefAnt->findText(RefAnt_Text);
    RefAnt->setCurrentIndex(i==-1? 0:i);

    free(pcvs.pcv);
}
//---------------------------------------------------------------------------
void OptDialog::btnHelpClicked()
{
    KeyDialog *keyDialog = new KeyDialog(this);

    keyDialog->flag = 2;
    keyDialog->exec();

    delete keyDialog;
}
//---------------------------------------------------------------------------
void OptDialog::extEna0Clicked()
{
<<<<<<< HEAD
	updateEnable();
=======
  UpdateEnable();
>>>>>>> 18e01587
}
//---------------------------------------------------------------------------
void OptDialog::extEna1Clicked()
{
<<<<<<< HEAD
	updateEnable();
=======
  UpdateEnable();
>>>>>>> 18e01587
}
//---------------------------------------------------------------------------
void OptDialog::extEna2Clicked()
{
<<<<<<< HEAD
	updateEnable();
=======
  UpdateEnable();
>>>>>>> 18e01587
}
//---------------------------------------------------------------------------
void OptDialog::btnMaskClicked()
{
    MaskOptDialog *maskOptDialog = new MaskOptDialog(this);

    maskOptDialog->Mask = snrMask;
    maskOptDialog->exec();
    if (maskOptDialog->result() != QDialog::Accepted) return;
    snrMask = maskOptDialog->Mask;

    delete  maskOptDialog;
}
//---------------------------------------------------------------------------
void OptDialog::NavSys6Click()
{
<<<<<<< HEAD
	updateEnable();
=======
  UpdateEnable();
>>>>>>> 18e01587
}
//---------------------------------------------------------------------------
//---------------------------------------------------------------------------
void OptDialog::btnFrequenciesClicked()
{
    FreqDialog *freqDialog = new FreqDialog(this);

    freqDialog->exec();

    delete freqDialog;
}<|MERGE_RESOLUTION|>--- conflicted
+++ resolved
@@ -112,11 +112,7 @@
 //---------------------------------------------------------------------------
 void OptDialog::btnOkClicked()
 {
-<<<<<<< HEAD
 	setOptions();
-=======
-  SetOpt();
->>>>>>> 18e01587
 
     accept();
 }
@@ -133,11 +129,7 @@
     file = QDir::toNativeSeparators(QFileDialog::getSaveFileName(this, tr("Save Options"), QString(), tr("Options File (*.conf);;All (*.*)")));
     QFileInfo f(file);
     if (f.suffix() == "") file = file + ".conf";
-<<<<<<< HEAD
 	saveOptions(file);
-=======
-  SaveOpt(file);
->>>>>>> 18e01587
 }
 //---------------------------------------------------------------------------
 void OptDialog::btnStationPositionViewClicked()
@@ -155,13 +147,8 @@
 //---------------------------------------------------------------------------
 void OptDialog::roverPositionTypeChanged()
 {
-<<<<<<< HEAD
     QLineEdit *edit[] = { lERoverPosition1, lERoverPosition2, lERoverPosition3 };
 	double pos[3];
-=======
-    QLineEdit *edit[] = { RovPos1, RovPos2, RovPos3 };
-  double pos[3];
->>>>>>> 18e01587
 
     getPosition(roverPositionType, edit, pos);
     setPosition(cBRoverPositionType->currentIndex(), edit, pos);
@@ -172,13 +159,8 @@
 //---------------------------------------------------------------------------
 void OptDialog::referencePositionTypeChanged()
 {
-<<<<<<< HEAD
     QLineEdit *edit[] = { lEReferencePosition1, lEReferencePosition2, lEReferencePosition3 };
 	double pos[3];
-=======
-    QLineEdit *edit[] = { RefPos1, RefPos2, RefPos3 };
-  double pos[3];
->>>>>>> 18e01587
 
     getPosition(ReferencePositionType, edit, pos);
     setPosition(cBReferencePositionType->currentIndex(), edit, pos);
@@ -292,11 +274,7 @@
 
     TextViewer *viewer = new TextViewer(this);
     viewer->show();
-<<<<<<< HEAD
 	viewer->read(DCBFile_Text);
-=======
-    viewer->Read(DCBFile_Text);
->>>>>>> 18e01587
 }
 //---------------------------------------------------------------------------
 void OptDialog::btnEOPFileClicked()
@@ -312,11 +290,7 @@
 
     TextViewer *viewer = new TextViewer(this);
     viewer->show();
-<<<<<<< HEAD
 	viewer->read(EOPFile_Text);
-=======
-    viewer->Read(EOPFile_Text);
->>>>>>> 18e01587
 }
 //---------------------------------------------------------------------------
 void OptDialog::btnBLQFileClicked()
@@ -332,11 +306,7 @@
 
     TextViewer *viewer = new TextViewer(this);
     viewer->show();
-<<<<<<< HEAD
 	viewer->read(BLQFile_Text);
-=======
-  viewer->Read(BLQFile_Text);
->>>>>>> 18e01587
 }
 //---------------------------------------------------------------------------
 void OptDialog::btnIonophereFileClicked()
@@ -346,7 +316,6 @@
 //---------------------------------------------------------------------------
 void OptDialog::getOptions(void)
 {
-<<<<<<< HEAD
     QLineEdit *editu[] = { lERoverPosition1, lERoverPosition2, lERoverPosition3 };
     QLineEdit *editr[] = { lEReferencePosition1, lEReferencePosition2, lEReferencePosition3 };
 
@@ -464,14 +433,10 @@
     tEBaseList->setPlainText(mainForm->baseList);
 
 	updateEnable();
-=======
-  UpdateEnable();
->>>>>>> 18e01587
 }
 //---------------------------------------------------------------------------
 void OptDialog::setOptions(void)
 {
-<<<<<<< HEAD
     QLineEdit *editu[] = { lERoverPosition1, lERoverPosition2, lERoverPosition3 };
     QLineEdit *editr[] = { lEReferencePosition1, lEReferencePosition2, lEReferencePosition3 };
 
@@ -587,349 +552,12 @@
     mainForm->baseList = tEBaseList->toPlainText();
 
 	updateEnable();
-=======
-  UpdateEnable();
->>>>>>> 18e01587
 }
 //---------------------------------------------------------------------------
 void OptDialog::loadOptions(const QString &file)
 {
-<<<<<<< HEAD
     QLineEdit *editu[] = { lERoverPosition1, lERoverPosition2, lERoverPosition3 };
     QLineEdit *editr[] = { lEReferencePosition1, lEReferencePosition2, lEReferencePosition3 };
-=======
-  UpdateEnable();
-}
-//---------------------------------------------------------------------------
-void OptDialog::DynamicModelChange()
-{
-  UpdateEnable();
-}
-//---------------------------------------------------------------------------
-void OptDialog::SatEphemChange()
-{
-  UpdateEnable();
-}
-//---------------------------------------------------------------------------
-void OptDialog::SolFormatChange()
-{
-  UpdateEnable();
-}
-//---------------------------------------------------------------------------
-void OptDialog::PosModeChange()
-{
-  UpdateEnable();
-}
-//---------------------------------------------------------------------------
-void OptDialog::SatEphemClick()
-{
-  UpdateEnable();
-}
-//---------------------------------------------------------------------------
-void OptDialog::NavSys2Click()
-{
-  UpdateEnable();
-}
-//---------------------------------------------------------------------------
-void OptDialog::AmbResChange()
-{
-  UpdateEnable();
-}
-//---------------------------------------------------------------------------
-void OptDialog::RovAntPcvClick()
-{
-  UpdateEnable();
-}
-//---------------------------------------------------------------------------
-void OptDialog::NetRSCorrClick()
-{
-  UpdateEnable();
-}
-//---------------------------------------------------------------------------
-void OptDialog::SatClkCorrClick()
-{
-  UpdateEnable();
-}
-//---------------------------------------------------------------------------
-void OptDialog::RovPosClick()
-{
-  UpdateEnable();
-}
-//---------------------------------------------------------------------------
-void OptDialog::RefPosClick()
-{
-  UpdateEnable();
-}
-//---------------------------------------------------------------------------
-void OptDialog::SbasCorrClick()
-{
-  UpdateEnable();
-}
-//---------------------------------------------------------------------------
-void OptDialog::OutputHeightClick()
-{
-  UpdateEnable();
-}
-//---------------------------------------------------------------------------
-void OptDialog::BaselineConstClick()
-{
-  UpdateEnable();
-}
-//---------------------------------------------------------------------------
-void OptDialog::RovAntClick()
-{
-  UpdateEnable();
-}
-//---------------------------------------------------------------------------
-void OptDialog::RefAntClick()
-{
-  UpdateEnable();
-}
-//---------------------------------------------------------------------------
-void OptDialog::GetOpt(void)
-{
-    QLineEdit *editu[] = { RovPos1, RovPos2, RovPos3 };
-    QLineEdit *editr[] = { RefPos1, RefPos2, RefPos3 };
-
-    PosMode->setCurrentIndex(mainForm->PosMode);
-    Freq->setCurrentIndex(mainForm->Freq);
-    Solution->setCurrentIndex(mainForm->Solution);
-    ElMask->setCurrentText(QString::number(mainForm->ElMask, 'f', 0));
-    SnrMask = mainForm->SnrMask;
-    DynamicModel->setCurrentIndex(mainForm->DynamicModel);
-    TideCorr->setCurrentIndex(mainForm->TideCorr);
-    IonoOpt->setCurrentIndex(mainForm->IonoOpt);
-    TropOpt->setCurrentIndex(mainForm->TropOpt);
-    SatEphem->setCurrentIndex(mainForm->SatEphem);
-    ExSats->setText(mainForm->ExSats);
-    NavSys1->setChecked(mainForm->NavSys & SYS_GPS);
-    NavSys2->setChecked(mainForm->NavSys & SYS_GLO);
-    NavSys3->setChecked(mainForm->NavSys & SYS_GAL);
-    NavSys4->setChecked(mainForm->NavSys & SYS_QZS);
-    NavSys5->setChecked(mainForm->NavSys & SYS_SBS);
-    NavSys6->setChecked(mainForm->NavSys & SYS_CMP);
-    NavSys7->setChecked(mainForm->NavSys & SYS_IRN);
-    PosOpt1->setChecked(mainForm->PosOpt[0]);
-    PosOpt2->setChecked(mainForm->PosOpt[1]);
-    PosOpt3->setChecked(mainForm->PosOpt[2]);
-    PosOpt4->setChecked(mainForm->PosOpt[3]);
-    PosOpt5->setChecked(mainForm->PosOpt[4]);
-    PosOpt6->setChecked(mainForm->PosOpt[5]);
-
-    AmbRes->setCurrentIndex(mainForm->AmbRes);
-    GloAmbRes->setCurrentIndex(mainForm->GloAmbRes);
-    BdsAmbRes->setCurrentIndex(mainForm->BdsAmbRes);
-    ValidThresAR->setValue(mainForm->ValidThresAR);
-    ThresAR2->setValue(mainForm->ThresAR2);
-    ThresAR3->setValue(mainForm->ThresAR3);
-    OutCntResetAmb->setValue(mainForm->OutCntResetAmb);
-    FixCntHoldAmb->setValue(mainForm->FixCntHoldAmb);
-    LockCntFixAmb->setValue(mainForm->LockCntFixAmb);
-    ElMaskAR->setValue(mainForm->ElMaskAR);
-    ElMaskHold->setValue(mainForm->ElMaskHold);
-    MaxAgeDiff->setValue(mainForm->MaxAgeDiff);
-    RejectCode->setValue(mainForm->RejectCode);
-    RejectPhase->setValue(mainForm->RejectPhase);
-    SlipThres->setValue(mainForm->SlipThres);
-    ARIter->setValue(mainForm->ARIter);
-    NumIter->setValue(mainForm->NumIter);
-    BaselineLen->setValue(mainForm->BaseLine[0]);
-    BaselineSig->setValue(mainForm->BaseLine[1]);
-    BaselineConst->setChecked(mainForm->BaseLineConst);
-
-    SolFormat->setCurrentIndex(mainForm->SolFormat);
-    TimeFormat->setCurrentIndex(mainForm->TimeFormat);
-    TimeDecimal->setValue(mainForm->TimeDecimal);
-    LatLonFormat->setCurrentIndex(mainForm->LatLonFormat);
-    FieldSep->setText(mainForm->FieldSep);
-    OutputHead->setCurrentIndex(mainForm->OutputHead);
-    OutputOpt->setCurrentIndex(mainForm->OutputOpt);
-    OutputVel->setCurrentIndex(mainForm->OutputVel);
-    OutputSingle->setCurrentIndex(mainForm->OutputSingle);
-    MaxSolStd->setValue(mainForm->MaxSolStd);
-    OutputDatum->setCurrentIndex(mainForm->OutputDatum);
-    OutputHeight->setCurrentIndex(mainForm->OutputHeight);
-    OutputGeoid->setCurrentIndex(mainForm->OutputGeoid);
-    SolStatic->setCurrentIndex(mainForm->SolStatic);
-    DebugTrace->setCurrentIndex(mainForm->DebugTrace);
-    DebugStatus->setCurrentIndex(mainForm->DebugStatus);
-
-    MeasErrR1->setValue(mainForm->MeasErrR1);
-    MeasErrR2->setValue(mainForm->MeasErrR2);
-    MeasErr2->setValue(mainForm->MeasErr2);
-    MeasErr3->setValue(mainForm->MeasErr3);
-    MeasErr4->setValue(mainForm->MeasErr4);
-    MeasErr5->setValue(mainForm->MeasErr5);
-    SatClkStab->setText(QString::number(mainForm->SatClkStab, 'E', 2));
-    PrNoise1->setText(QString::number(mainForm->PrNoise1, 'E', 2));
-    PrNoise2->setText(QString::number(mainForm->PrNoise2, 'E', 2));
-    PrNoise3->setText(QString::number(mainForm->PrNoise3, 'E', 2));
-    PrNoise4->setText(QString::number(mainForm->PrNoise4, 'E', 2));
-    PrNoise5->setText(QString::number(mainForm->PrNoise5, 'E', 2));
-
-    RovAntPcv->setChecked(mainForm->RovAntPcv);
-    RefAntPcv->setChecked(mainForm->RefAntPcv);
-    RovAntE->setValue(mainForm->RovAntE);
-    RovAntN->setValue(mainForm->RovAntN);
-    RovAntU->setValue(mainForm->RovAntU);
-    RefAntE->setValue(mainForm->RefAntE);
-    RefAntN->setValue(mainForm->RefAntN);
-    RefAntU->setValue(mainForm->RefAntU);
-    AntPcvFile->setText(mainForm->AntPcvFile);
-
-    RnxOpts1->setText(mainForm->RnxOpts1);
-    RnxOpts2->setText(mainForm->RnxOpts2);
-    PPPOpts->setText(mainForm->PPPOpts);
-
-    IntpRefObs->setCurrentIndex(mainForm->IntpRefObs);
-    SbasSat->setText(QString::number(mainForm->SbasSat));
-    SatPcvFile->setText(mainForm->SatPcvFile);
-    StaPosFile->setText(mainForm->StaPosFile);
-    GeoidDataFile->setText(mainForm->GeoidDataFile);
-    EOPFile->setText(mainForm->EOPFile);
-    DCBFile->setText(mainForm->DCBFile);
-    BLQFile->setText(mainForm->BLQFile);
-    IonoFile->setText(mainForm->IonoFile);
-    RovPosType->setCurrentIndex(mainForm->RovPosType);
-    RefPosType->setCurrentIndex(mainForm->RefPosType);
-    RovPosTypeP = RovPosType->currentIndex();
-    RefPosTypeP = RefPosType->currentIndex();
-    SetPos(RovPosType->currentIndex(), editu, mainForm->RovPos);
-    SetPos(RefPosType->currentIndex(), editr, mainForm->RefPos);
-    ReadAntList();
-    RovAnt->setCurrentText(mainForm->RovAnt);
-    RefAnt->setCurrentText(mainForm->RefAnt);
-
-    RovList->setPlainText(mainForm->RovList);
-    BaseList->setPlainText(mainForm->BaseList);
-
-    UpdateEnable();
-}
-//---------------------------------------------------------------------------
-void OptDialog::SetOpt(void)
-{
-    QLineEdit *editu[] = { RovPos1, RovPos2, RovPos3 };
-    QLineEdit *editr[] = { RefPos1, RefPos2, RefPos3 };
-
-    mainForm->PosMode = PosMode->currentIndex();
-    mainForm->Freq = Freq->currentIndex();
-    mainForm->Solution = Solution->currentIndex();
-    mainForm->ElMask = ElMask->currentText().toDouble();
-    mainForm->SnrMask = SnrMask;
-    mainForm->DynamicModel = DynamicModel->currentIndex();
-    mainForm->TideCorr = TideCorr->currentIndex();
-    mainForm->IonoOpt = IonoOpt->currentIndex();
-    mainForm->TropOpt = TropOpt->currentIndex();
-    mainForm->SatEphem = SatEphem->currentIndex();
-    mainForm->ExSats = ExSats->text();
-    mainForm->NavSys = 0;
-    if (NavSys1->isChecked()) mainForm->NavSys |= SYS_GPS;
-    if (NavSys2->isChecked()) mainForm->NavSys |= SYS_GLO;
-    if (NavSys3->isChecked()) mainForm->NavSys |= SYS_GAL;
-    if (NavSys4->isChecked()) mainForm->NavSys |= SYS_QZS;
-    if (NavSys5->isChecked()) mainForm->NavSys |= SYS_SBS;
-    if (NavSys6->isChecked()) mainForm->NavSys |= SYS_CMP;
-    if (NavSys7->isChecked()) mainForm->NavSys |= SYS_IRN;
-    mainForm->PosOpt[0] = PosOpt1->isChecked();
-    mainForm->PosOpt[1] = PosOpt2->isChecked();
-    mainForm->PosOpt[2] = PosOpt3->isChecked();
-    mainForm->PosOpt[3] = PosOpt4->isChecked();
-    mainForm->PosOpt[4] = PosOpt5->isChecked();
-    mainForm->PosOpt[5] = PosOpt6->isChecked();
-
-    mainForm->AmbRes = AmbRes->currentIndex();
-    mainForm->GloAmbRes = GloAmbRes->currentIndex();
-    mainForm->BdsAmbRes = BdsAmbRes->currentIndex();
-    mainForm->ValidThresAR = ValidThresAR->value();
-    mainForm->ThresAR2 = ThresAR2->value();
-    mainForm->ThresAR3 = ThresAR3->value();
-    mainForm->OutCntResetAmb = OutCntResetAmb->value();
-    mainForm->FixCntHoldAmb = FixCntHoldAmb->value();
-    mainForm->OutCntResetAmb = OutCntResetAmb->value();
-    mainForm->LockCntFixAmb = LockCntFixAmb->value();
-    mainForm->ElMaskAR = ElMaskAR->value();
-    mainForm->ElMaskHold = ElMaskHold->value();
-    mainForm->MaxAgeDiff = MaxAgeDiff->value();
-    mainForm->RejectCode = RejectCode->value();
-    mainForm->RejectPhase = RejectPhase->value();
-    mainForm->SlipThres = SlipThres->value();
-    mainForm->ARIter = ARIter->value();
-    mainForm->NumIter = NumIter->value();
-    mainForm->BaseLine[0] = BaselineLen->value();
-    mainForm->BaseLine[1] = BaselineSig->value();
-    mainForm->BaseLineConst = BaselineConst->isChecked();
-
-    mainForm->SolFormat = SolFormat->currentIndex();
-    mainForm->TimeFormat = TimeFormat->currentIndex();
-    mainForm->TimeDecimal = TimeDecimal->value();
-    mainForm->LatLonFormat = LatLonFormat->currentIndex();
-    mainForm->FieldSep = FieldSep->text();
-    mainForm->OutputHead = OutputHead->currentIndex();
-    mainForm->OutputOpt = OutputOpt->currentIndex();
-    mainForm->OutputVel = OutputVel->currentIndex();
-    mainForm->OutputSingle = OutputSingle->currentIndex();
-    mainForm->MaxSolStd = MaxSolStd->value();
-    mainForm->OutputDatum = OutputDatum->currentIndex();
-    mainForm->OutputHeight = OutputHeight->currentIndex();
-    mainForm->OutputGeoid = OutputGeoid->currentIndex();
-    mainForm->SolStatic = SolStatic->currentIndex();
-    mainForm->DebugTrace = DebugTrace->currentIndex();
-    mainForm->DebugStatus = DebugStatus->currentIndex();
-
-    mainForm->MeasErrR1 = MeasErrR1->value();
-    mainForm->MeasErrR2 = MeasErrR2->value();
-    mainForm->MeasErr2 = MeasErr2->value();
-    mainForm->MeasErr3 = MeasErr3->value();
-    mainForm->MeasErr4 = MeasErr4->value();
-    mainForm->MeasErr5 = MeasErr5->value();
-    mainForm->SatClkStab = SatClkStab->text().toDouble();
-    mainForm->PrNoise1 = PrNoise1->text().toDouble();
-    mainForm->PrNoise2 = PrNoise2->text().toDouble();
-    mainForm->PrNoise3 = PrNoise3->text().toDouble();
-    mainForm->PrNoise4 = PrNoise4->text().toDouble();
-    mainForm->PrNoise5 = PrNoise5->text().toDouble();
-
-    mainForm->RovAntPcv = RovAntPcv->isChecked();
-    mainForm->RefAntPcv = RefAntPcv->isChecked();
-    mainForm->RovAnt = RovAnt->currentText();
-    mainForm->RefAnt = RefAnt->currentText();
-    mainForm->RovAntE = RovAntE->value();
-    mainForm->RovAntN = RovAntN->value();
-    mainForm->RovAntU = RovAntU->value();
-    mainForm->RefAntE = RefAntE->value();
-    mainForm->RefAntN = RefAntN->value();
-    mainForm->RefAntU = RefAntU->value();
-
-    mainForm->RnxOpts1 = RnxOpts1->text();
-    mainForm->RnxOpts2 = RnxOpts2->text();
-    mainForm->PPPOpts = PPPOpts->text();
-
-    mainForm->IntpRefObs = IntpRefObs->currentIndex();
-    mainForm->SbasSat = SbasSat->text().toInt();
-    mainForm->AntPcvFile = AntPcvFile->text();
-    mainForm->SatPcvFile = SatPcvFile->text();
-    mainForm->StaPosFile = StaPosFile->text();
-    mainForm->GeoidDataFile = GeoidDataFile->text();
-    mainForm->EOPFile = EOPFile->text();
-    mainForm->DCBFile = DCBFile->text();
-    mainForm->BLQFile = BLQFile->text();
-    mainForm->IonoFile = IonoFile->text();
-    mainForm->RovPosType = RovPosType->currentIndex();
-    mainForm->RefPosType = RefPosType->currentIndex();
-    GetPos(RovPosType->currentIndex(), editu, mainForm->RovPos);
-    GetPos(RefPosType->currentIndex(), editr, mainForm->RefPos);
-
-    mainForm->RovList = RovList->toPlainText();
-    mainForm->BaseList = BaseList->toPlainText();
-
-  UpdateEnable();
-}
-//---------------------------------------------------------------------------
-void OptDialog::LoadOpt(const QString &file)
-{
-    QLineEdit *editu[] = { RovPos1, RovPos2, RovPos3 };
-    QLineEdit *editr[] = { RefPos1, RefPos2, RefPos3 };
->>>>>>> 18e01587
     QString buff;
     char id[32];
     int sat;
@@ -959,7 +587,6 @@
         satno2id(sat, id);
         buff += QString("%1%2%3").arg(buff.isEmpty() ? "" : " ").arg(prcopt.exsats[sat - 1] == 2 ? "+" : "").arg(id);
     }
-<<<<<<< HEAD
     lEExcludedSatellites->setText(buff);
     cBNavSys1->setChecked(prcopt.navsys & SYS_GPS);
     cBNavSys2->setChecked(prcopt.navsys & SYS_GLO);
@@ -1062,108 +689,6 @@
 
 	readAntennaList();
 	updateEnable();
-=======
-    ExSats->setText(buff);
-    NavSys1->setChecked(prcopt.navsys & SYS_GPS);
-    NavSys2->setChecked(prcopt.navsys & SYS_GLO);
-    NavSys3->setChecked(prcopt.navsys & SYS_GAL);
-    NavSys4->setChecked(prcopt.navsys & SYS_QZS);
-    NavSys5->setChecked(prcopt.navsys & SYS_SBS);
-    NavSys6->setChecked(prcopt.navsys & SYS_CMP);
-    NavSys7->setChecked(prcopt.navsys & SYS_IRN);
-    PosOpt1->setChecked(prcopt.posopt[0]);
-    PosOpt2->setChecked(prcopt.posopt[1]);
-    PosOpt3->setChecked(prcopt.posopt[2]);
-    PosOpt4->setChecked(prcopt.posopt[3]);
-    PosOpt5->setChecked(prcopt.posopt[4]);
-    PosOpt6->setChecked(prcopt.posopt[5]);
-
-    AmbRes->setCurrentIndex(prcopt.modear);
-    GloAmbRes->setCurrentIndex(prcopt.glomodear);
-    BdsAmbRes->setCurrentIndex(prcopt.bdsmodear);
-    ValidThresAR->setValue(prcopt.thresar[0]);
-    ThresAR2->setValue(prcopt.thresar[1]);
-    ThresAR3->setValue(prcopt.thresar[2]);
-    OutCntResetAmb->setValue(prcopt.maxout);
-    FixCntHoldAmb->setValue(prcopt.minfix);
-    LockCntFixAmb->setValue(prcopt.minlock);
-    ElMaskAR->setValue(prcopt.elmaskar * R2D);
-    ElMaskHold->setValue(prcopt.elmaskhold * R2D);
-    MaxAgeDiff->setValue(prcopt.maxtdiff);
-    RejectCode->setValue(prcopt.maxinno[1]);
-    RejectPhase->setValue(prcopt.maxinno[0]);
-    SlipThres->setValue(prcopt.thresslip);
-    ARIter->setValue(prcopt.armaxiter);
-    NumIter->setValue(prcopt.niter);
-    BaselineLen->setValue(prcopt.baseline[0]);
-    BaselineSig->setValue(prcopt.baseline[1]);
-    BaselineConst->setChecked(prcopt.baseline[0] > 0.0);
-
-    SolFormat->setCurrentIndex(solopt.posf);
-    TimeFormat->setCurrentIndex(solopt.timef == 0 ? 0 : solopt.times + 1);
-    TimeDecimal->setValue(solopt.timeu);
-    LatLonFormat->setCurrentIndex(solopt.degf);
-    FieldSep->setText(solopt.sep);
-    OutputHead->setCurrentIndex(solopt.outhead);
-    OutputOpt->setCurrentIndex(solopt.outopt);
-    OutputSingle->setCurrentIndex(prcopt.outsingle);
-    MaxSolStd->setValue(solopt.maxsolstd);
-    OutputDatum->setCurrentIndex(solopt.datum);
-    OutputHeight->setCurrentIndex(solopt.height);
-    OutputGeoid->setCurrentIndex(solopt.geoid);
-    SolStatic->setCurrentIndex(solopt.solstatic);
-    NmeaIntv1->setValue(solopt.nmeaintv[0]);
-    NmeaIntv2->setValue(solopt.nmeaintv[1]);
-    DebugTrace->setCurrentIndex(solopt.trace);
-    DebugStatus->setCurrentIndex(solopt.sstat);
-
-    MeasErrR1->setValue(prcopt.eratio[0]);
-    MeasErrR2->setValue(prcopt.eratio[1]);
-    MeasErr2->setValue(prcopt.err[1]);
-    MeasErr3->setValue(prcopt.err[2]);
-    MeasErr4->setValue(prcopt.err[3]);
-    MeasErr5->setValue(prcopt.err[4]);
-    SatClkStab->setText(QString::number(prcopt.sclkstab, 'E', 2));
-    PrNoise1->setText(QString::number(prcopt.prn[0], 'E', 2));
-    PrNoise2->setText(QString::number(prcopt.prn[1], 'E', 2));
-    PrNoise3->setText(QString::number(prcopt.prn[2], 'E', 2));
-    PrNoise4->setText(QString::number(prcopt.prn[3], 'E', 2));
-    PrNoise5->setText(QString::number(prcopt.prn[4], 'E', 2));
-
-    RovAntPcv->setChecked(*prcopt.anttype[0]);
-    RefAntPcv->setChecked(*prcopt.anttype[1]);
-    RovAnt->setCurrentText(prcopt.anttype[0]);
-    RefAnt->setCurrentText(prcopt.anttype[1]);
-    RovAntE->setValue(prcopt.antdel[0][0]);
-    RovAntN->setValue(prcopt.antdel[0][1]);
-    RovAntU->setValue(prcopt.antdel[0][2]);
-    RefAntE->setValue(prcopt.antdel[1][0]);
-    RefAntN->setValue(prcopt.antdel[1][1]);
-    RefAntU->setValue(prcopt.antdel[1][2]);
-    RnxOpts1->setText(prcopt.rnxopt[0]);
-    RnxOpts2->setText(prcopt.rnxopt[1]);
-    PPPOpts->setText(prcopt.pppopt);
-
-    IntpRefObs->setCurrentIndex(prcopt.intpref);
-    SbasSat->setText(QString::number(prcopt.sbassatsel));
-    RovPosType->setCurrentIndex(prcopt.rovpos == 0 ? 0 : prcopt.rovpos + 2);
-    RefPosType->setCurrentIndex(prcopt.refpos == 0 ? 0 : prcopt.refpos + 2);
-    RovPosTypeP = RovPosType->currentIndex();
-    RefPosTypeP = RefPosType->currentIndex();
-    SetPos(RovPosType->currentIndex(), editu, prcopt.ru);
-    SetPos(RefPosType->currentIndex(), editr, prcopt.rb);
-
-    SatPcvFile->setText(filopt.satantp);
-    AntPcvFile->setText(filopt.rcvantp);
-    StaPosFile->setText(filopt.stapos);
-    GeoidDataFile->setText(filopt.geoid);
-    EOPFile->setText(filopt.eop);
-    DCBFile->setText(filopt.dcb);
-    BLQFile->setText(filopt.blq);
-    IonoFile->setText(filopt.iono);
-    ReadAntList();
-    UpdateEnable();
->>>>>>> 18e01587
 }
 
 //---------------------------------------------------------------------------
@@ -1212,7 +737,6 @@
             }
             if (!(sat = satid2no(p))) continue;
             prcopt.exsats[sat - 1] = ex;
-<<<<<<< HEAD
         }
     }
     prcopt.navsys = (cBNavSys1->isChecked() ? SYS_GPS : 0) |
@@ -1255,50 +779,6 @@
     solopt.times = cBTimeFormat->currentIndex() == 0 ? 0 : cBTimeFormat->currentIndex() - 1;
     solopt.timeu = sBTimeDecimal->value();
     solopt.degf = cBLatLonFormat->currentIndex();
-=======
-    }
-  }
-    prcopt.navsys = (NavSys1->isChecked() ? SYS_GPS : 0) |
-            (NavSys2->isChecked() ? SYS_GLO : 0) |
-            (NavSys3->isChecked() ? SYS_GAL : 0) |
-            (NavSys4->isChecked() ? SYS_QZS : 0) |
-            (NavSys5->isChecked() ? SYS_SBS : 0) |
-            (NavSys6->isChecked() ? SYS_CMP : 0);
-    prcopt.posopt[0] = PosOpt1->isChecked();
-    prcopt.posopt[1] = PosOpt2->isChecked();
-    prcopt.posopt[2] = PosOpt3->isChecked();
-    prcopt.posopt[3] = PosOpt4->isChecked();
-    prcopt.posopt[4] = PosOpt5->isChecked();
-    prcopt.posopt[5] = PosOpt6->isChecked();
-//	prcopt.mapfunc=MapFunc->currentIndex();
-
-    prcopt.modear = AmbRes->currentIndex();
-    prcopt.glomodear = GloAmbRes->currentIndex();
-    prcopt.bdsmodear = BdsAmbRes->currentIndex();
-    prcopt.thresar[0] = ValidThresAR->value();
-    prcopt.thresar[1] = ThresAR2->value();
-    prcopt.thresar[2] = ThresAR3->value();
-    prcopt.maxout = OutCntResetAmb->value();
-    prcopt.minfix = FixCntHoldAmb->value();
-    prcopt.minlock = LockCntFixAmb->value();
-    prcopt.elmaskar = ElMaskAR->value() * D2R;
-    prcopt.elmaskhold = ElMaskHold->value() * D2R;
-    prcopt.maxtdiff = MaxAgeDiff->value();
-    prcopt.maxinno[1] = RejectCode->value();
-    prcopt.maxinno[0] = RejectPhase->value();
-    prcopt.thresslip = SlipThres->value();
-    prcopt.armaxiter = ARIter->value();
-    prcopt.niter = NumIter->value();
-    if (prcopt.mode == PMODE_MOVEB && BaselineConst->isChecked()) {
-        prcopt.baseline[0] = BaselineLen->value();
-        prcopt.baseline[1] = BaselineSig->value();
-  }
-    solopt.posf = SolFormat->currentIndex();
-    solopt.timef = TimeFormat->currentIndex() == 0 ? 0 : 1;
-    solopt.times = TimeFormat->currentIndex() == 0 ? 0 : TimeFormat->currentIndex() - 1;
-    solopt.timeu = TimeDecimal->value();
-    solopt.degf = LatLonFormat->currentIndex();
->>>>>>> 18e01587
     strcpy(solopt.sep, qPrintable(FieldSep_Text));
     solopt.outhead = cBOutputHeader->currentIndex();
     solopt.outopt = cBOutputOptions->currentIndex();
@@ -1503,20 +983,14 @@
 
     if (!readpcv(qPrintable(AntPcvFile_Text), &pcvs)) return;
 
-<<<<<<< HEAD
+    /* Save currently defined antennas */
+
+    RovAnt_Text = cBRoverAntenna->currentText();
+    RefAnt_Text = cBReferenceAntenna->currentText();
+
+    /* Clear and add antennas from ANTEX file */
     cBRoverAntenna->clear();
     cBReferenceAntenna->clear();
-=======
-    /* Save currently defined antennas */
-
-    RovAnt_Text = RovAnt->currentText();
-    RefAnt_Text = RefAnt->currentText();
-
-    /* Clear and add antennas from ANTEX file */
-
-    RovAnt->clear();
-    RefAnt->clear();
->>>>>>> 18e01587
 
     cBRoverAntenna->addItem(""); cBReferenceAntenna->addItem("");
     cBRoverAntenna->addItem("*"); cBReferenceAntenna->addItem("*");
@@ -1531,10 +1005,10 @@
 
     /* Restore previously defined antennas */
 
-    i = RovAnt->findText(RovAnt_Text);
-    RovAnt->setCurrentIndex(i==-1? 0:i);
-    i = RefAnt->findText(RefAnt_Text);
-    RefAnt->setCurrentIndex(i==-1? 0:i);
+    i = cBRoverAntenna->findText(RovAnt_Text);
+    cBRoverAntenna->setCurrentIndex(i==-1? 0:i);
+    i = cBReferenceAntenna->findText(RefAnt_Text);
+    cBReferenceAntenna->setCurrentIndex(i==-1? 0:i);
 
     free(pcvs.pcv);
 }
@@ -1551,29 +1025,17 @@
 //---------------------------------------------------------------------------
 void OptDialog::extEna0Clicked()
 {
-<<<<<<< HEAD
 	updateEnable();
-=======
-  UpdateEnable();
->>>>>>> 18e01587
 }
 //---------------------------------------------------------------------------
 void OptDialog::extEna1Clicked()
 {
-<<<<<<< HEAD
 	updateEnable();
-=======
-  UpdateEnable();
->>>>>>> 18e01587
 }
 //---------------------------------------------------------------------------
 void OptDialog::extEna2Clicked()
 {
-<<<<<<< HEAD
 	updateEnable();
-=======
-  UpdateEnable();
->>>>>>> 18e01587
 }
 //---------------------------------------------------------------------------
 void OptDialog::btnMaskClicked()
@@ -1590,11 +1052,7 @@
 //---------------------------------------------------------------------------
 void OptDialog::NavSys6Click()
 {
-<<<<<<< HEAD
 	updateEnable();
-=======
-  UpdateEnable();
->>>>>>> 18e01587
 }
 //---------------------------------------------------------------------------
 //---------------------------------------------------------------------------
