--- conflicted
+++ resolved
@@ -487,22 +487,18 @@
        <number>0</number>
       </property>
       <item>
-<<<<<<< HEAD
-       <widget class="QPushButton" name="btnView">
-=======
-       <widget class="QPushButton" name="BtnGoogleEarth">
+       <widget class="QPushButton" name="btnGoogleEarth">
         <property name="text">
          <string>&amp;Google Earth</string>
         </property>
         <property name="icon">
          <iconset>
-          <normaloff>../../winapp/icon/ge.bmp</normaloff>../../winapp/icon/ge.bmp</iconset>
+          <normaloff>:/buttons/gearth</normaloff>:/buttons/gearth</iconset>
         </property>
        </widget>
       </item>
       <item>
-       <widget class="QPushButton" name="BtnView">
->>>>>>> 18e01587
+       <widget class="QPushButton" name="btnView">
         <property name="text">
          <string>&amp;View....</string>
         </property>
