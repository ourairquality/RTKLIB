# save root directory
ROOT_DIRECTORY = $${PWD}/../..
OUTPUT_DIRECTORY = $${OUT_PWD}

include(../../RTKLib.pri)

QMAKE_LIBDIR += ../../../lib
QMAKE_LIBDIR += $${ROOT_DIRECTORY}/lib
QMAKE_LIBDIR += $${ROOT_DIRECTORY}/src

LIBS += -L$${ROOT_DIRECTORY}/lib/ -lRTKLib

IERS_MODEL {
    LIBS += -liers -lgfortran
}

win* {
    LIBS += -lws2_32 -lwinmm
}

<<<<<<< HEAD

!packaging {
    QMAKE_RPATHDIR *= $${ROOT_DIRECTORY}/lib
}
=======
QMAKE_RPATHDIR *= $${ROOT_DIRECTORY}/lib
>>>>>>> 8dcc5462

PRE_TARGETDEPS = $${ROOT_DIRECTORY}/src/rtklib.h<|MERGE_RESOLUTION|>--- conflicted
+++ resolved
@@ -18,13 +18,9 @@
     LIBS += -lws2_32 -lwinmm
 }
 
-<<<<<<< HEAD
 
 !packaging {
     QMAKE_RPATHDIR *= $${ROOT_DIRECTORY}/lib
 }
-=======
-QMAKE_RPATHDIR *= $${ROOT_DIRECTORY}/lib
->>>>>>> 8dcc5462
 
 PRE_TARGETDEPS = $${ROOT_DIRECTORY}/src/rtklib.h