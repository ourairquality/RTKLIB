--- conflicted
+++ resolved
@@ -871,7 +871,6 @@
         Width = 49
         Height = 21
         Style = csDropDownList
-        Enabled = False
         ItemIndex = 0
         TabOrder = 2
         Text = 'OFF'
@@ -1025,26 +1024,8 @@
         Top = 180
         Width = 75
         Height = 21
-<<<<<<< HEAD
-        Style = csDropDownList
-        ItemIndex = 0
-        TabOrder = 2
-        Text = 'OFF'
-        Items.Strings = (
-          'OFF'
-          'ON')
-      end
-      object TimeDecimal: TEdit
-        Left = 368
-        Top = 50
-        Width = 32
-        Height = 21
-        TabOrder = 4
-        Text = '3'
-=======
         TabOrder = 15
         Text = '1'
->>>>>>> c26ea0bb
       end
       object DebugStatus: TComboBox
         Left = 248
