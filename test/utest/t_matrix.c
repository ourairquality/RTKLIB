--- conflicted
+++ resolved
@@ -103,7 +103,6 @@
     double C[6];
     matmul("TT",3,2,2,A,B,C);
     for (i=0;i<3;i++) for (j=0;j<2;j++) assert(fabs(C[i+j*3]-AB[j+i*2])<1E-9);
-<<<<<<< HEAD
     
     matmul("NN",2,3,2,B,A,C);
     for (i=0;i<2;i++) for (j=0;j<3;j++) assert(fabs(C[i+j*2]-AB[i+j*2])<1E-9);
@@ -111,15 +110,6 @@
     matmul("TN",3,2,2,A,B,C);
     for (i=0;i<3;i++) for (j=0;j<2;j++) assert(fabs(C[i+j*3]-ABT[j+i*2])<1E-9);
     
-=======
-
-    matmul("NN",2,3,2,B,A,C);
-    for (i=0;i<2;i++) for (j=0;j<3;j++) assert(fabs(C[i+j*2]-AB[i+j*2])<1E-9);
-
-    matmul("TN",3,2,2,A,B,C);
-    for (i=0;i<3;i++) for (j=0;j<2;j++) assert(fabs(C[i+j*3]-ABT[j+i*2])<1E-9);
-
->>>>>>> 9a631a85
     matmul("TN",2,3,2,B,A,C);
     for (i=0;i<2;i++) for (j=0;j<3;j++) assert(fabs(C[i+j*2]-ABT[i+j*2])<1E-9);
 
