/*------------------------------------------------------------------------------
* septentrio.c : Septentrio Binary Format decoder (All Septentrio receivers)
*
*          Copyright (C) 2013 by Fabrizio Tappero.
*          Copyright (C) 2015 by Jens Reimann
*
* reference :
*     [1] Septentrio, SBF Reference Guide, Version 130722r38600, 07/2013
*
* note: - QZSS and Compass/Beidou is deactivated. The code is not tested. Use -DTESTING to activate.
*
* version : $Revision: 1.4 $ $Date: 2016/01/29 15:05:00 $
*
* history : 2013/07/17  1.0  begin writing
*           2013/10/24  1.1  GPS L1 working
*           2013/11/02  1.2  modified by TTAKASU
*           2015/01/26  1.3  fix some problems by Jens Reimann
*           2016/02/04  1.4  by Jens Reimann
*                           - added more sanity checks
*                           - added galileon raw decoding
*                           - added usage of decoded SBAS messages for testing
*                           - add QZSS and Compass/Beidou navigation messages
*                           - fixed code and Doppler for 2nd and following frequency
*                           - fixed bug in glonass ephemeris
*                           - fixed decoding of galileo ephemeris
*                           - fixed lost lock indicator
*                           - fixed sbas decoding
*                           - cleanups
*           2016/03/03  1.5 - fixed TOW in SBAS messages
*           2016/03/12  1.6 - respect code priorities
*                           - fixed bug in carrier phase calculation of type2 data
*                           - unify frequency determination
*                           - improve lock handling
*                           - various bug fixes
*           2016/05/25  1.7  rtk_crc24q() -> crc24q() by T.T
*           2016/07/29  1.8  crc24q() -> rtk_crc24q() by T.T
*           2017/04/11  1.9  (char *) -> (signed char *) by T.T
*           2017/09/01  1.10 suppress warnings
*           2024/01/12  1.11 update with new code from Tomoji TAKASU
*           2024/06/16  1.12 restructed code, tested with Mosaic and PolarRx receivers
*           2024/06/26  1.13 implemented reading new Meas3 records
*-----------------------------------------------------------------------------*/
#include "rtklib.h"

#include <math.h>
#include <stdint.h>

extern const sbsigpband_t igpband1[][8]; /* SBAS IGP band 0-8 */
extern const sbsigpband_t igpband2[][5]; /* SBAS IGP band 9-10 */


#define MEAS3_SYS_MAX 7
#define MEAS3_SAT_MAX 64
#define MEAS3_SIG_MAX 16

uint32_t Meas3_EpochIntervals[] = {1, 500, 1000, 2000, 5000, 10000, 15000, 30000, 60000, 120000, 1, 1, 1, 1, 1, 1};  /* epoche interval index to epoche time in [ms] */
uint8_t Meas3_NavSys[] = {SYS_GPS, SYS_GLO, SYS_GAL, SYS_CMP, SYS_SBS, SYS_QZS, SYS_IRN};  /* meas3 navsys to rtklib navsys conversion */
uint8_t Meas3_SVIDBase[] = {MINPRNGPS, MINPRNGLO, MINPRNGAL, MINPRNCMP, MINPRNSBS, MINPRNQZS, MINPRNIRN}; /* rtklib satelite number start for rtklib navigation systems */
/* base pseudorange for the different constellations */
static const double PRBase[]  /* base distance for navigation systems in [m] */
    = { 19e6,    /* GPS        */
        19e6,    /* GLO        */
        22e6,    /* GAL        */
        20e6,    /* BDS  !!redefined to 34000km for GEO/IGSO    */
        34e6,    /* SBAS       */
        34e6,    /* QZS        */
        34e6     /* IRN        */
};
/* mapping of the Meas3 lock time indicator into actual lock time in milliseconds */
static const uint32_t Meas3_LTItoPLLTime[16] = { 0, 60000, 30000, 15000, 10000, 5000, 2000, 1000, 500, 200, 100, 50, 40, 20, 10, 0};

/* structure to keep the data from the last reference epoch when
   decoding Meas3 blocks. */
typedef struct
{
    uint32_t          TOW;                                                              /* time-of-week in milliseconds */
    obsd_t            obsData[MEAS3_SYS_MAX][MEAS3_SAT_MAX];                            /* reference observation data */
    uint8_t           signalIdx[MEAS3_SYS_MAX][MEAS3_SAT_MAX][MEAS3_SIG_MAX];           /* reference signal indeces */
    uint32_t          slaveSignalMask[MEAS3_SYS_MAX][MEAS3_SAT_MAX];                    /* mask of available slave signals */
    int16_t           prRate[MEAS3_SYS_MAX][MEAS3_SAT_MAX];                             /* pseudo-range change rate in 64 mm steps */
    uint32_t          lockt[MEAS3_SYS_MAX][MEAS3_SAT_MAX][NFREQ+NEXOBS];                /* Lock time of the PLL, in ms */

    uint8_t           constellationHeader[MEAS3_SYS_MAX][32];                           /* copy of constellation header */
} Meas3_RefEpoch_t;

/* reference epoch data for meas3 records */
Meas3_RefEpoch_t meas3_refEpoch;

/* assignment for rtklib frequency indices to meas3 signal indices */
int8_t meas3_freqAssignment[MEAS3_SYS_MAX][MEAS3_SAT_MAX][MEAS3_SIG_MAX];


/* SBF definitions  2020 */
#define SBF_SYNC1          0x24 /* SBF message header sync field 1 (correspond to $) */
#define SBF_SYNC2          0x40 /* SBF message header sync field 2 (correspont to @)*/
#define SBF_MAXSIG         39   /* SBF max signal number */

/* Measurement Blocks */
#define ID_MEASEPOCH       4027 /* SBF message id: Measurement set of one epoch  */
#define ID_MEASEPOCHEXTRA  4000 /* SBF message id: Additional info such as observable variance */
#define ID_MEASE3RNG       4109 /* SBF message id: Code, phase and CN0 measurements */
#define ID_MEASE3CN        4110 /* SBF message id: Extension of Meas3Ranges containing fractional C/N0 values */
#define ID_MEASE3DOPPLER   4111 /* SBF message id: Extension of Meas3Ranges containing Doppler values */
#define ID_MEASE3PP        4112 /* SBF message id: Extension of Meas3Ranges containing proprietary flags for data post-processing. (undocumented) */
#define ID_MEASE3MP        4113 /* SBF message id: Extension of Meas3Ranges containing multipath corrections applied by the receiver. (undocumented */
#define ID_MEASEPOCH_END   5922 /* SBF message id: Measurement epoch marker */

/* Navigation Page Blocks */
#define ID_GPSRAWCA     4017    /* SBF message id: GPS CA navigation subframe  */
#define ID_GPSRAWL2C    4018    /* SBF message id: GPS L2C navigation frame */
#define ID_GPSRAWL5     4019    /* SBF message id: GPS L5 navigation frame */
//#define ID_GPSRAWL1C    4221    /* SBF message id: GPS L1C navigation frame */
#define ID_GLORAWCA     4026    /* SBF message id: GLONASS CA navigation string */
#define ID_GALRAWFNAV   4022    /* SBF message id: Galileo F/NAV navigation page */
#define ID_GALRAWINAV   4023    /* SBF message id: Galileo I/NAV navigation page */
#define ID_GALRAWCNAV   4024    /* SBF message id: Galileo C/NAV navigation page */
#define ID_GEORAWL1     4020    /* SBF message id: SBAS L1 navigation message */
#define ID_GEORAWL5     4021    /* SBF message id: SBAS L5 navigation message */
#define ID_BDSRAW       4047    /* SBF message id: BeiDou navigation page */
//#define ID_BSDRAWB1C    4218    /* SBF message id: BeiDou B1C navigation frame */
//#define ID_BSDRAWB2A    4219    /* SBF message id: BeiDou B2A navigation frame */
//#define ID_BSDRAWB2N    4242    /* SBF message id: BeiDou B2B navigation frame */
#define ID_QZSSL1CA     4066    /* SBF message id: QZSS L1C/A or L1C/B navigation frame */
#define ID_QZSSL2C      4067    /* SBF message id: QZSS L2C navigation frame  */
//#define ID_QZSSL5      4068    /* SBF message id: QZSS L5 navigation frame */
//#define ID_QZSSL6      4069    /* SBF message id: QZSS L6 navigation frame */
#define ID_QZSSL5       4068    /* SBF message id: QZSS L5 navigation frame  */
//#define ID_QZSSL6       4069    /* SBF message id: QZSS L6 navigation message */
//#define ID_QZSSL1C       4227    /* SBF message id: QZSS L1C navigation message */
//#define ID_QZSSL1S       4228    /* SBF message id: QZSS L1S navigation message */
//#define ID_QZSSL5S       4246    /* SBF message id: QZSS L5S navigation message */
#define ID_IRNSSRAW     4093    /* SBF message id: IRNSS raw navigation page or frame */

/* GPS Decoded Message Blocks */
#define ID_GPSNAV       5891    /* SBF message id: GPS ephemeris and clock */
#define ID_GPSALM       5892    /* SBF message id: Almanac data for a GPS satellite */
#define ID_GPSION       5893    /* SBF message id: Ionosphere data from the GPS subframe 5 */
#define ID_GPSUTC       5894    /* SBF message id: GPS-UTC data from GPS subframe 5 */
#define ID_GPSCNAV      4042    /* SBF message id: CNAV Ephemeris data for one satellite.  */
//#define ID_GPSCNAV2      4258    /* SBF message id: CNAV Ephemeris data for one satellite.  */

/* GLONASS Decoded Message Blocks */
#define ID_GLONAV       4004    /* SBF message id: GLONASS ephemeris and clock */
#define ID_GLOALM       4005    /* SBF message id: Almanac data for a GLONASS satellite  */
#define ID_GLOTIME      4036    /* SBF message id: GLO-UTC, GLO-GPS and GLO-UT1 data  */

/* Galileo Decoded Message Blocks */
#define ID_GALNAV       4002    /* SBF message id: Galileo ephemeris, clock, health and BGD */
#define ID_GALALM       4003    /* SBF message id: Almanac data for a Galileo satellite */
#define ID_GALION       4030    /* SBF message id: NeQuick Ionosphere model parameters*/
#define ID_GALUTC       4031    /* SBF message id: GST-UTC data */
#define ID_GALGSTGPS    4032    /* SBF message id: GST-GPS data */
#define ID_GALARRLM     4034    /* SBF message id: Search-and-rescue return link message */

/* BeiDou Decoded Message Blocks */
#define ID_BDSNAV       4081    /* SBF message id: BeiDou ephemeris and clock */
//#define ID_BDSCNAV1     4251    /* SBF message id: BeiDou B-CNAV2 ephemeris data for one satellite.  */
//#define ID_BDSCNAV2     4252    /* SBF message id: BeiDou B-CNAV2 ephemeris data for one satellite.  */
#define ID_BDSALM       4119    /* SBF message id: Almanac data for a BeiDou satellite  */
#define ID_BDSION       4120    /* SBF message id: BeiDou Ionospheric delay model parameters */
#define ID_BDSUTC       4121    /* SBF message id: BDT-UTC data */

/* QZSS Decoded Message Blocks */
#define ID_QZSSNAV      4095    /* SBF message id: QZSS ephemeris and clock */
//#define ID_QZSSCNAV     4259    /* SBF message id: QZSS ephemeris and clock */
//#define ID_QZSSCNAV2    4260    /* SBF message id: QZSS ephemeris and clock */
#define ID_QZSSALM      4116    /* SBF message id: Almanac data for a QZSS satellite */

/* NavIC/IRNSS Decoded Message Blocks */
//#define ID_NAVICLNAV    4254    /* SBF message id: NavIC/IRNSS ephemeris and clock  */

/* SBAS L1 Decoded Message Blocks */
#define ID_GEOMT00                  5925 /* SBF message id:  SBAS: Don't use for safety application */
#define ID_GEOPRNMASK               5926 /* SBF message id:  PRN Mask assignments */
#define ID_GEOFASTCORR              5927 /* SBF message id:  Fast Corrections */
#define ID_GEOINTEGRITY             5928 /* SBF message id:  Integrity information */
#define ID_GEOFASTCORRDEGR          5929 /* SBF message id:  Fast correction degradation factor */
#define ID_GEONAV                   5896 /* SBF message id:  SBAS navigation message */
#define ID_GEODEGRFACTORS           5930 /* SBF message id:  Degration factors */
#define ID_GEONETWORKTIME           5918 /* SBF message id:  SBAS Network Time/UTC offset parameters */
#define ID_GEOALM                   5897 /* SBF message id:  SBAS satellite almanac */
#define ID_GEOIGPMASK               5931 /* SBF message id:  Ionospheric grid point mask */
#define ID_GEOLONGTERMCOR           5932 /* SBF message id:  Long term satellite error corrections */
#define ID_GEOIONODELAY             5933 /* SBF message id:  Inospheric delay correction */
#define ID_GEOSERVICELEVEL          5917 /* SBF message id:  SBAS Service Message */
#define ID_GEOCLOCKEPHCOVMATRIX     5934 /* SBF message id:  Clock-Ephemeris Covariance Matrix l*/

/* GNSS Position, Velocity and Time Blocks */
#define ID_PVTCART      4006    /* SBF message id: GNSS position, velocity, and time in Cartesian coordinates */
#define ID_PVTGEOD      4007    /* SBF message id: GNSS position, velocity, and time in geodetic coordinates */
#define ID_COVCART      5905    /* SBF message id: Position covariance matrix (X,Y, Z) */
#define ID_COVGEOD      5906    /* SBF message id: Position covariance matrix (Lat, Lon, Alt) */
#define ID_VELCOVCART   5907    /* SBF message id: Velocity covariance matrix (X, Y, Z)  */
#define ID_VELCOVGEOD   5908    /* SBF message id: Velocity covariance matrix (North, East, Up)  */
#define ID_DOP          4001    /* SBF message id: Dilution of precision */
#define ID_POSCART      4044    /* SBF message id: Position, variance and baseline in Cartesian coordinates */
#define ID_PVTLOCAL     4052    /* SBF message id: Position in a local datum */
#define ID_POSPROJ      4094    /* SBF message id: Plane grid coordinates */
#define ID_PVTSATCART   4008    /* SBF message id: Satellite positions */
#define ID_PVTRESIDUALS 4009    /* SBF message id: Measurement residuals */
#define ID_RAIMSTATS    4011    /* SBF message id: Integrity statistics */
#define ID_GEOCORR      5935    /* SBF message id: Orbit, Clock and pseudoranges SBAS corrections  */
#define ID_BASEVECCART  4043    /* SBF message id: XYZ relative position and velocity with respect to base(s) */
#define ID_BASEVECGEOD  4028    /* SBF message id: ENU relative position and velocity with respect to base(s)  */
#define ID_PVTSUPPORT   4076    /* SBF message id: Internal parameters for maintenance and support */
#define ID_PVTSUPPORTA  4079    /* SBF message id: Internal parameters for maintenance and support */
#define ID_PVTEND       5921    /* SBF message id: PVT epoch marke */

/* GNSS Attitude Blocks */
#define ID_ATTEULER     5938    /* SBF message id: GNSS attitude expressed as Euler angles */
#define ID_ATTCOVEULER  5939    /* SBF message id: Covariance matrix of attitude */
#define ID_AUXPOS       5942    /* SBF message id: Relative position and velocity estimates of auxiliary antennas  */
#define ID_ENDATT       5943    /* SBF message id: GNSS attitude epoch marker */

/* Receiver Time Blocks */
#define ID_RXTIME       5914    /* SBF message id: Current receiver and UTC time */
#define ID_PPSOFFSET    5911    /* SBF message id: Offset of the xPPS pulse with respect to GNSS time */

/* External Event Blocks */
#define ID_EXEVENT      5924    /* SBF message id: Time at the instant of an external event */
#define ID_EXEVENTCART  4937    /* SBF message id: Cartesian position at the instant of an event */
#define ID_EXEVENTGEO   4938    /* SBF message id: Geodetic position at the instant of an event */
#define ID_EXEVENTBASEVEC  4217 /* SBF message id: NU relative position with respect to base(s) at the instant of an event */

/* Differential Correction Blocks */
#define ID_DIFFCORRIN   5919    /* SBF message id: Incoming RTCM or CMR message */
#define ID_BASESTATION  5949    /* SBF message id: Base station coordinates  */
#define ID_RTCMDATUM    4049    /* SBF message id: Datum information from the RTK service provider  */

/* L-Band Demodulator Blocks */
//#define ID_LTRACK       4201    /* SBF message id: Status of the L-band signal tracking */
//#define ID_LDECODE      4202    /* SBF message id: Status of the LBAS1 L-band service */
//#define ID_LMESSAGE     4203    /* SBF message id: LBAS1over-the-air message */
//#define ID_LBEAMS       4204    /* SBF message id: L-band satellite/beam information */

/* Status Blocks */
#define ID_CHNSTATUS    4013    /* SBF message id: Status of the tracking for all receiver channels */
#define ID_RXSTATUS     4014    /* SBF message id: Overall status information of the receiver */
#define ID_SATVISIBILITY 4012   /* SBF message id: Azimuth/elevation of visible satellites  */
#define ID_INPUTLINK    4090    /* SBF message id: Statistics on input streams */
#define ID_OUTPUTLINK   4091    /* SBF message id: Statistics on in´output streams */
#define ID_NTRIPCLTSTAT 4053    /* SBF message id: NTRIP client connection status */
#define ID_NTRIPSVRSTAT 4122    /* SBF message id: NTRIP server connection status */
#define ID_IPSTATUS     4058    /* SBF message id: IP address, gateway and MAC address of Ethernet interface */
#define ID_WIFIAPSTATUS 4054    /* SBF message id: WiFi status in access point mode */
#define ID_WIFICLTSTATUS 4096    /* SBF message id: WiFi status in client mode */
#define ID_DYNDNSSTATUS 4105    /* SBF message id: DynDNS status */
#define ID_POWERSTATUS  4101    /* SBF message id: Power supply source and voltage */
#define ID_QUALIND      4082    /* SBF message id: Quality indicators */
#define ID_DISKSTATUS   4059    /* SBF message id: Internal logging status */
#define ID_LOGSTATUS    4102    /* SBF message id: Log sessions status  */
#define ID_RFSTATUS     4092    /* SBF message id: Radio-frequency interference mitigation status  */
#define ID_P2PPSTATUS   4238    /* SBF message id: P2PP client/server status */
#define ID_COSMOSTATUS  4243    /* SBF message id: Cosmos receiver service status */
#define ID_GALAUTHSTATUS 4245   /* SBF message id: Galileo OSNMA authentication status */

/* Miscellaneous Blocks */
#define ID_RXSETUP      5902     /* SBF message id: General information about the receiver installation*/
#define ID_RFCOMPS      4084     /* SBF message id: Information on various receiver components  */
#define ID_RXMESSAGE    4103     /* SBF message id: Receiver Messages */
#define ID_COMMANDS     4015     /* SBF message id: Commands entered by the user */
#define ID_COMMENT      5936     /* SBF message id: Comment entered by the user */
#define ID_BBSMPS       4040     /* SBF message id: Baseband samples */
#define ID_ASCIIIN      4075     /* SBF message id: ASCII input from external sensor  */
#define ID_ENCAPSOUT    4097     /* SBF message id: SBF encapsulation of non-SBF messages */

/* Advanced Blocks */
#define ID_SYSINFO      6000     /* SBF message id: System parameters for maintenance and support  */


/* get fields (little-endian) ------------------------------------------------*/
<<<<<<< HEAD
#define U1(p) (*((unsigned char *)(p)))
#define I1(p) (*((signed char *)(p)))
static uint16_t       U2(uint8_t *p) {uint16_t       u; memcpy(&u,p,2); return u;}
static uint32_t       U4(uint8_t *p) {uint32_t       u; memcpy(&u,p,4); return u;}
static float          R4(uint8_t *p) {float          r; memcpy(&r,p,4); return r;}
static double         R8(uint8_t *p) {double         r; memcpy(&r,p,8); return r;}
static int32_t        I4(uint8_t *p) {int32_t        u; memcpy(&u,p,4); return u;}
=======
#define U1(p) (*((const uint8_t *)(p)))
#define I1(p) (*((const int8_t *)(p)))
static uint16_t U2(const uint8_t *p) {uint16_t u; memcpy(&u, p, 2); return u;}
static uint32_t U4(const uint8_t *p) {uint32_t u; memcpy(&u, p, 4); return u;}
static float    R4(const uint8_t *p) {float    r; memcpy(&r, p, 4); return r;}
static double   R8(const uint8_t *p) {double   r; memcpy(&r, p, 8); return r;}
static int32_t  I4(const uint8_t *p) {int32_t  u; memcpy(&u, p, 4); return u;}
static int16_t  I2(const uint8_t *p) {int16_t  i; memcpy(&i, p, 2); return i;}

>>>>>>> 23f28c51

/* checksum lookup table -----------------------------------------------------*/
static const unsigned short CRC_16CCIT_LookUp[256] = {
  0x0000, 0x1021, 0x2042, 0x3063, 0x4084, 0x50a5, 0x60c6, 0x70e7,
  0x8108, 0x9129, 0xa14a, 0xb16b, 0xc18c, 0xd1ad, 0xe1ce, 0xf1ef,
  0x1231, 0x0210, 0x3273, 0x2252, 0x52b5, 0x4294, 0x72f7, 0x62d6,
  0x9339, 0x8318, 0xb37b, 0xa35a, 0xd3bd, 0xc39c, 0xf3ff, 0xe3de,
  0x2462, 0x3443, 0x0420, 0x1401, 0x64e6, 0x74c7, 0x44a4, 0x5485,
  0xa56a, 0xb54b, 0x8528, 0x9509, 0xe5ee, 0xf5cf, 0xc5ac, 0xd58d,
  0x3653, 0x2672, 0x1611, 0x0630, 0x76d7, 0x66f6, 0x5695, 0x46b4,
  0xb75b, 0xa77a, 0x9719, 0x8738, 0xf7df, 0xe7fe, 0xd79d, 0xc7bc,
  0x48c4, 0x58e5, 0x6886, 0x78a7, 0x0840, 0x1861, 0x2802, 0x3823,
  0xc9cc, 0xd9ed, 0xe98e, 0xf9af, 0x8948, 0x9969, 0xa90a, 0xb92b,
  0x5af5, 0x4ad4, 0x7ab7, 0x6a96, 0x1a71, 0x0a50, 0x3a33, 0x2a12,
  0xdbfd, 0xcbdc, 0xfbbf, 0xeb9e, 0x9b79, 0x8b58, 0xbb3b, 0xab1a,
  0x6ca6, 0x7c87, 0x4ce4, 0x5cc5, 0x2c22, 0x3c03, 0x0c60, 0x1c41,
  0xedae, 0xfd8f, 0xcdec, 0xddcd, 0xad2a, 0xbd0b, 0x8d68, 0x9d49,
  0x7e97, 0x6eb6, 0x5ed5, 0x4ef4, 0x3e13, 0x2e32, 0x1e51, 0x0e70,
  0xff9f, 0xefbe, 0xdfdd, 0xcffc, 0xbf1b, 0xaf3a, 0x9f59, 0x8f78,
  0x9188, 0x81a9, 0xb1ca, 0xa1eb, 0xd10c, 0xc12d, 0xf14e, 0xe16f,
  0x1080, 0x00a1, 0x30c2, 0x20e3, 0x5004, 0x4025, 0x7046, 0x6067,
  0x83b9, 0x9398, 0xa3fb, 0xb3da, 0xc33d, 0xd31c, 0xe37f, 0xf35e,
  0x02b1, 0x1290, 0x22f3, 0x32d2, 0x4235, 0x5214, 0x6277, 0x7256,
  0xb5ea, 0xa5cb, 0x95a8, 0x8589, 0xf56e, 0xe54f, 0xd52c, 0xc50d,
  0x34e2, 0x24c3, 0x14a0, 0x0481, 0x7466, 0x6447, 0x5424, 0x4405,
  0xa7db, 0xb7fa, 0x8799, 0x97b8, 0xe75f, 0xf77e, 0xc71d, 0xd73c,
  0x26d3, 0x36f2, 0x0691, 0x16b0, 0x6657, 0x7676, 0x4615, 0x5634,
  0xd94c, 0xc96d, 0xf90e, 0xe92f, 0x99c8, 0x89e9, 0xb98a, 0xa9ab,
  0x5844, 0x4865, 0x7806, 0x6827, 0x18c0, 0x08e1, 0x3882, 0x28a3,
  0xcb7d, 0xdb5c, 0xeb3f, 0xfb1e, 0x8bf9, 0x9bd8, 0xabbb, 0xbb9a,
  0x4a75, 0x5a54, 0x6a37, 0x7a16, 0x0af1, 0x1ad0, 0x2ab3, 0x3a92,
  0xfd2e, 0xed0f, 0xdd6c, 0xcd4d, 0xbdaa, 0xad8b, 0x9de8, 0x8dc9,
  0x7c26, 0x6c07, 0x5c64, 0x4c45, 0x3ca2, 0x2c83, 0x1ce0, 0x0cc1,
  0xef1f, 0xff3e, 0xcf5d, 0xdf7c, 0xaf9b, 0xbfba, 0x8fd9, 0x9ff8,
  0x6e17, 0x7e36, 0x4e55, 0x5e74, 0x2e93, 0x3eb2, 0x0ed1, 0x1ef0};

/* SBF checksum calculation --------------------------------------------------*/
static unsigned short sbf_checksum(unsigned char *buff, int len)
{
    int i;
    unsigned short crc = 0;
    for (i=0; i<len; i++) {
        crc = (crc << 8) ^ CRC_16CCIT_LookUp[ (crc >> 8) ^ buff[i] ];
    }
    return crc;
}

/* count number of bits set in byte ------------------------------------------*/
static uint8_t bitcnt(uint8_t b)
{
    uint8_t n = 0;

    for (uint8_t i = 0; i < 8; i++)
        n += ((b >> i) & 1);

    return n;
}

/* svid to satellite number ([1] 4.1.9) --------------------------------------*/
static int svid2sat(int svid)
{
    if (svid <=  37) return satno(SYS_GPS, svid);
    if (svid <=  61) return satno(SYS_GLO, svid-37);
    if (svid <=  62) return 0; /* glonass unknown slot */
    if (svid <=  68) return satno(SYS_GLO, svid-38);
    if (svid <=  70) return 0;
    if (svid <= 106) return satno(SYS_GAL, svid-70);
    if (svid <= 119) return 0;
    if (svid <= 140) return satno(SYS_SBS, svid);
    if (svid <= 180) return satno(SYS_CMP, svid-140);
    if (svid <= 187) return satno(SYS_QZS, svid-180+192);
    if (svid <= 190) return 0;
    if (svid <= 197) return satno(SYS_IRN, svid-190);
    if (svid <= 215) return satno(SYS_SBS, svid-57);
    if (svid <= 222) return satno(SYS_IRN, svid-208);
    if (svid <= 245) return satno(SYS_CMP, svid-182);
    return 0; /* error */
}

/* signal number table ([1] 4.1.10) ------------------------------------------*/
static uint8_t sig_tbl[SBF_MAXSIG+1][2] = { /* system, obs-code */
    {SYS_GPS, CODE_L1C}, /*  0: GPS L1C/A */
    {SYS_GPS, CODE_L1W}, /*  1: GPS L1P */
    {SYS_GPS, CODE_L2W}, /*  2: GPS L2P */
    {SYS_GPS, CODE_L2L}, /*  3: GPS L2C */
    {SYS_GPS, CODE_L5Q}, /*  4: GPS L5 */
    {SYS_GPS, CODE_L1L}, /*  5: GPS L1C */
    {SYS_QZS, CODE_L1C}, /*  6: QZS L1C/A */
    {SYS_QZS, CODE_L2L}, /*  7: QZS L2C */
    {SYS_GLO, CODE_L1C}, /*  8: GLO L1C/A */
    {SYS_GLO, CODE_L1P}, /*  9: GLO L1P */
    {SYS_GLO, CODE_L2P}, /* 10: GLO L2P */
    {SYS_GLO, CODE_L2C}, /* 11: GLO L2C/A */
    {SYS_GLO, CODE_L3Q}, /* 12: GLO L3 */
    {SYS_CMP, CODE_L1P}, /* 13: BDS B1C */
    {SYS_CMP, CODE_L5P}, /* 14: BDS B2a */
    {SYS_IRN, CODE_L5A}, /* 15: IRN L5 */
    {      0,        0}, /* 16: reserved */
    {SYS_GAL, CODE_L1C}, /* 17: GAL E1(L1BC) */
    {      0,        0}, /* 18: reserved */
    {SYS_GAL, CODE_L6C}, /* 19: GAL E6(E6BC) */
    {SYS_GAL, CODE_L5Q}, /* 20: GAL E5a */
    {SYS_GAL, CODE_L7Q}, /* 21: GAL E5b */
    {SYS_GAL, CODE_L8Q}, /* 22: GAL E5 AltBoc */
    {      0,        0}, /* 23: LBand */
    {SYS_SBS, CODE_L1C}, /* 24: SBS L1C/A */
    {SYS_SBS, CODE_L5I}, /* 25: SBS L5 */
    {SYS_QZS, CODE_L5Q}, /* 26: QZS L5 */
    {SYS_QZS, CODE_L6L}, /* 27: QZS L6 */
    {SYS_CMP, CODE_L2I}, /* 28: BDS B1I */
    {SYS_CMP, CODE_L7I}, /* 29: BDS B2I */
    {SYS_CMP, CODE_L6I}, /* 30: BDS B3I */
    {      0,        0}, /* 31: reserved */
    {SYS_QZS, CODE_L1L}, /* 32: QZS L1C */
    {SYS_QZS, CODE_L1Z}, /* 33: QZS L1S */
    {SYS_CMP, CODE_L7D}, /* 34: BDS B2b */
    {      0,        0}, /* 35: reserved */
    {SYS_IRN, CODE_L9A}, /* 36: IRN S */
    {SYS_IRN,        0}, /* 37: IRN L1 */
    {SYS_QZS, CODE_L1E}, /* 38: (tentative) QZSS L1CB */
    {SYS_QZS, CODE_L5P}, /* 39: QZSS L5S */
};

static const int Meas3SigIdx2SignalType_Default[7][16] =
    {
        /* Idx:        0         1          2          3           4         5           6          7                 8          9         10         11         12         13         14         15       */
        /* GPS */ {CODE_L1C, CODE_L2L,   CODE_L5Q,  CODE_L1W,  CODE_L2W,  CODE_L1L, CODE_NONE, CODE_NONE,        CODE_NONE, CODE_NONE, CODE_NONE, CODE_NONE, CODE_NONE, CODE_NONE, CODE_NONE, CODE_NONE},
        /* GLO */ {CODE_L1C, CODE_L2C,   CODE_L1P,  CODE_L2P,  CODE_L3Q, CODE_NONE, CODE_NONE, CODE_NONE,        CODE_NONE, CODE_NONE, CODE_NONE, CODE_NONE, CODE_NONE, CODE_NONE, CODE_NONE, CODE_NONE},
        /* GAL */ {CODE_L1C, CODE_L5Q,   CODE_L7Q,  CODE_L6C,  CODE_L8Q, CODE_NONE, CODE_NONE, CODE_NONE,        CODE_NONE, CODE_NONE, CODE_NONE, CODE_NONE, CODE_NONE, CODE_NONE, CODE_NONE, CODE_NONE},
        /* BDS */ {CODE_L2I, CODE_L7I,   CODE_L6I,  CODE_L1P,  CODE_L5P,  CODE_L7D, CODE_NONE, CODE_NONE,        CODE_NONE, CODE_NONE, CODE_NONE, CODE_NONE, CODE_NONE, CODE_NONE, CODE_NONE, CODE_NONE},
        /* SBA */ {CODE_L1C, CODE_L5I,  CODE_NONE, CODE_NONE, CODE_NONE, CODE_NONE, CODE_NONE, CODE_NONE,        CODE_NONE, CODE_NONE, CODE_NONE, CODE_NONE, CODE_NONE, CODE_NONE, CODE_NONE, CODE_NONE},
        /* QZS */ {CODE_L1C, CODE_L2L,   CODE_L5Q,  CODE_L6L,  CODE_L1L,  CODE_L1Z,  CODE_L5P, CODE_NONE/*L1CB*/,CODE_NONE, CODE_NONE, CODE_NONE, CODE_NONE, CODE_NONE, CODE_NONE, CODE_NONE, CODE_NONE},
        /* IRN */ {CODE_L5A, CODE_L1E,   CODE_L9A, CODE_NONE, CODE_NONE, CODE_NONE, CODE_NONE, CODE_NONE,        CODE_NONE, CODE_NONE, CODE_NONE, CODE_NONE, CODE_NONE, CODE_NONE, CODE_NONE, CODE_NONE}
};

static int sigPriority(int sys, int idx, const char *opt, uint8_t *code)
{
    int nex = NEXOBS;
    /* resolve code priority in a freq-index */
    if (sys == SYS_GPS) {
        if (strstr(opt, "-GL1W") && idx==0) return (*code == CODE_L1W) ? 0 : -1;
        if (strstr(opt, "-GL1L") && idx==0) return (*code == CODE_L1L) ? 0 : -1;
        if (strstr(opt, "-GL2L") && idx==1) return (*code == CODE_L2L) ? 1 : -1;
        if (*code == CODE_L1W) return (nex<1) ? -1 : NFREQ;
        if (*code == CODE_L2L) return (nex<2) ? -1 : NFREQ + 1;
        if (*code == CODE_L1L) return (nex<3) ? -1 : NFREQ + 2;
    }
    else if (sys == SYS_GLO) {
        if (strstr(opt, "-RL1P") && idx==0) return (*code == CODE_L1P) ? 0 : -1;
        if (strstr(opt, "-RL2C") && idx==1) return (*code == CODE_L2C) ? 1 : -1;
        if (*code == CODE_L1P) return (nex<1) ? -1 : NFREQ;
        if (*code == CODE_L2C) return (nex<2) ? -1 : NFREQ + 1;
    }
    else if (sys == SYS_QZS) {
        if (strstr(opt, "-JL1L") && idx==0) return (*code == CODE_L1L) ? 0 : -1;
        if (strstr(opt, "-JL1Z") && idx==0) return (*code == CODE_L1Z) ? 0 : -1;
        if (*code == CODE_L1L) return (nex<1) ? -1 : NFREQ;
        if (*code == CODE_L1Z) return (nex<2) ? -1 : NFREQ + 1;
    }
    else if (sys == SYS_CMP) {
        if (strstr(opt, "-CL1P") && idx==0) return (*code == CODE_L1P) ? 0 : -1;
        if (*code == CODE_L1P) return (nex<1) ? -1 : NFREQ;
    }
    return (idx < NFREQ) ? idx : -1;
}

/* signal number to freq-index and code --------------------------------------*/
static int meas2_sig2idx(int sat, int sig, const char *opt, uint8_t *code)
{
    int idx, sys = satsys(sat, NULL);

    if (sig<0 || sig>SBF_MAXSIG || sig_tbl[sig][0]!=sys) return -1;
    *code = sig_tbl[sig][1];
    idx = code2idx(sys, *code);

    return sigPriority(sys, idx, opt, code);
}

/* signal number to freq-index and code for meas3 data -----------------------*/
static int meas3_sig2idx(int sbf_navsys, int sig, const char *opt, uint8_t *code, int sigTable[7][16])
{
    int idx;

    if (sig<0 || sig>16) return -1;
    if (sbf_navsys<0 || sbf_navsys>7) return -1;
    *code = sigTable[sbf_navsys][sig];
    idx = code2idx(Meas3_NavSys[sbf_navsys], *code);

    return sigPriority(Meas3_NavSys[sbf_navsys], idx, opt, code);
}

/* initialize obs data fields ------------------------------------------------*/
static void init_obsd(gtime_t time, int sat, obsd_t *data)
{
    int i;

    data->time = time;
    data->sat = (uint8_t)sat;

    for (i = 0; i < NFREQ+NEXOBS; i++) {
        data->L[i] = data->P[i] = 0.0;
        data->D[i] = 0.0f;
        data->SNR[i] = (uint16_t)0;
        data->LLI[i] = (uint8_t)0;
        data->code[i] = CODE_NONE;
    }
}

/* 8-bit week -> full week ---------------------------------------------------*/
static void adj_utcweek(gtime_t time, double *utc)
{
    int week;

    if (*utc >= 256.0) return;
    time2gpst(time, &week);
    *utc += (week / 256) * 256;
    if      (*utc < week-128) *utc += 256.0;
    else if (*utc > week+128) *utc -= 256.0;
}

/* convert 8-bit week -> full week --------------------------------------------*/
static uint16_t adjust_WN8(uint16_t ref_WN, uint8_t WN)
{
    int16_t offset = (ref_WN % 256) - WN;
    if (offset > 128) offset -= 256;
    if (offset < -127) offset += 256;
    return ref_WN + offset;
}
/* convert 10-bit week -> full week --------------------------------------------*/
static uint16_t adjust_WN10(uint16_t ref_WN, uint16_t WN)
{
    int16_t offset = (ref_WN % 1024) - WN;
    if (offset > 512) offset -= 1024;
    if (offset < -511) offset += 1024;
    return ref_WN + offset;
}
/* convert 12-bit week -> full week --------------------------------------------*/
static uint16_t adjust_WN12(uint16_t ref_WN, uint16_t WN)
{
    int16_t offset = (ref_WN % 4096) - WN;
    if (offset > 2048) offset -= 4096;
    if (offset < -2047) offset += 4096;
    return ref_WN + offset;
}
/* convert 14-bit week -> full week --------------------------------------------*/
static uint16_t adjust_WN14(uint16_t ref_WN, uint16_t WN)
{
    int16_t offset = (ref_WN % 8192) - WN;
    if (offset > 4096) offset -= 8192;
    if (offset < -4095) offset += 8192;
    return ref_WN + offset;
}/* adjust daily rollover of time ---------------------------------------------*/
static gtime_t adjday(gtime_t time, double tod)
{
    double ep[6], tod_p;
    time2epoch(time, ep);
    tod_p = ep[3]*3600.0 + ep[4]*60.0 + ep[5];
    if      (tod < tod_p-43200.0) tod += 86400.0;
    else if (tod > tod_p+43200.0) tod -= 86400.0;
    ep[3] = ep[4] = ep[5] = 0.0;
    return timeadd(epoch2time(ep), tod);
}

/* Measurement Blocks */

/* decode SBF measurements message (observables) -----------------------------*/
/*
 * this is the most importan block in the SBF format. It it contains all code
 * pseudoranges and carrier phase measurements of all received satellites.
 * This block is made of one Type1 sub-block per santellite followed by, if any,
 * a certain number of Type2 sub-blocks. SB2Num defines how many Type2
 * sub-blocks there are inside its Type1 sub-block.
 * Type1 subplock contains code pseudorange and carrier phase range of the first
 * decoded sygnal defined by signType1, this is typically L1 signal.
 * Any following Type2 sub-block (if there are any) contains signType2 signal
 * information, typically L2 signal. Inside Type2 sub-blocks, information is
 * expressed as difference from the data in signType1 sub-block. This makes the
 * format a little more compact.
 *
*/
static int decode_measepoch(raw_t *raw)
{
    uint8_t *p = raw->buff+14, code;
    double P1, P2, L1, L2, D1, D2, S1, S2, freq1, freq2;
    int i, j, idx, n, n1, n2, len1, len2, sig, ant, svid, info, sat, sys, lock, fcn, LLI;
    int ant_sel = 0; /* antenna selection (0:main) */

    if      (strstr(raw->opt, "-AUX1")) ant_sel = 1;
    else if (strstr(raw->opt, "-AUX2")) ant_sel = 2;

    if (raw->len < 20) {
        trace(2, "sbf measepoch length error: len=%d\n", raw->len);
        return -1;
    }
    n1   = U1(p);
    len1 = U1(p+1);   /* size of measurement block type 1 */
    len2 = U1(p+2);   /* size of measurement block type 2 */

    if (U1(p+3) & 0x80) {
        trace(2, "sbf measepoch scrambled\n");
        return -1;
    }

    if (raw->outtype) {
        sprintf(raw->msgtype+strlen(raw->msgtype), " nsat=%d", n1);
    }

    for (i=n=0, p+=6; i<n1 && n<MAXOBS && p+20 <= raw->buff+raw->len; i++) {
        /* byte 0: receiver channel */
        ant  = U1(p+1) >> 5;
        sig  = U1(p+1) & 0x1f;
        svid = U1(p+2);
        info = U1(p+18);
        n2   = U1(p+19); /* number of type 2 measurement blocks */
        fcn  = 0;
        if (sig == 31) sig = (info>>3)+32;
        else if (sig>=8 && sig<=11) fcn = (info>>3)-8;
        raw->obs.data[n].freq = fcn+8;

        if (ant != ant_sel) {
            trace(3, "sbf measepoch ant error: svid=%d ant=%d\n", svid, ant);
            p += len1 + len2*n2; /* skip block (and its sub-blocks)*/
            continue;
        }
        sat = svid2sat(svid);
        if (!sat) {
            trace(3, "sbf measepoch svid error: svid=%d\n", svid);
            p += len1 + len2*n2; /* skip block (and its sub-blocks)*/
            continue;
        }
<<<<<<< HEAD
        idx = sig2idx(sat, sig, raw->opt, &code);
        if (idx < 0) {
=======
        if ((idx = meas2_sig2idx(sat, sig, raw->opt, &code)) < 0) {
>>>>>>> 23f28c51
            trace(2, "sbf measepoch sig error: sat=%d sig=%d\n", sat, sig);
            p+= len1 + len2*n2;  /* skip block (and its sub-blocks)*/
            continue;
        }
        init_obsd(raw->time, sat, raw->obs.data+n);
        P1 = D1 = 0.0;
        sys = satsys(sat, NULL);
        freq1 = code2freq(sys, code, fcn);

        if ((U1(p+3) & 0x0f) !=0 || U4(p+4) != 0) {
            P1 = (U1(p+3) & 0x0f)*4294967.296 + U4(p+4)*0.001;
            raw->obs.data[n].P[idx] = P1;
        }
        if (I4(p+8) != -2147483648) {
            D1 = I4(p+8)*0.0001;
            raw->obs.data[n].D[idx] = (float)D1;
        }

        lock = U2(p+16);
        if (P1!=0.0 && freq1>0.0 && lock!=65535 && (I1(p+14) != -128 || U2(p+12) != 0)) {
            L1 = I1(p+14)*65.536 + U2(p+12)*0.001;
            raw->obs.data[n].L[idx] = P1*freq1/CLIGHT + L1;
            LLI = (lock<raw->lockt[sat-1][idx] ? 1 : 0) + ((info & (1<<2)) ? 2 : 0);
            raw->obs.data[n].LLI[idx] = (uint8_t)LLI;
            raw->lockt[sat-1][idx] = lock;
        }
        if (U1(p+15) != 255) {
            S1 = U1(p+15)*0.25 + ((sig==1 || sig==2) ? 0.0 : 10.0);
            raw->obs.data[n].SNR[idx] = (uint16_t)(S1/SNR_UNIT+0.5);
        }
        raw->obs.data[n].code[idx] = code;

        for (j=0, p+=len1; j<n2 && p+12<=(raw->buff+raw->len); j++, p+=len2) {
            sig  = U1(p) & 0x1f;
            ant  = U1(p) >> 5;
            lock = U1(p+1);
            info = U1(p+5);
            if (sig == 31) sig = (info>>3)+32;

            if (ant != ant_sel) {
                trace(3, "sbf measepoch ant error: sat=%d ant=%d\n", sat, ant);
                continue;
            }
            if ((idx = meas2_sig2idx(sat, sig, raw->opt, &code)) < 0) {
                trace(3, "sbf measepoch sig error: sat=%d sig=%d\n", sat, sig);
                continue;
            }
            P2 = 0.0;
            freq2 = code2freq(sys, code, fcn);
            if (lock != 255) {
                LLI = (lock<raw->lockt[sat-1][idx] ? 1 : 0) + ((info&(1<<2)) ? 2 : 0);
                raw->obs.data[n].LLI[idx] = (uint8_t)LLI;
                raw->lockt[sat-1][idx] = lock;
            }
            if (U1(p+2) != 255) {
                S2 = U1(p+2)*0.25 + ((sig==1 || sig==2) ? 0.0 : 10.0);
                raw->obs.data[n].SNR[idx] = (uint16_t)(S2/SNR_UNIT+0.5);
            }
            if (P1!=0.0 && (getbits(p+3, 5, 3)!=-4 || U2(p+6)!=0)) {
                P2 = P1+getbits(p+3, 5, 3)*65.536 + U2(p+6)*0.001;
                raw->obs.data[n].P[idx] = P2;
            }
            if (P2!=0.0 && freq2>0.0 && (I1(p+4)!=-128 || U2(p+8)!=0)) {
                L2 = I1(p+4)*65.536 + U2(p+8)*0.001;
                raw->obs.data[n].L[idx] = P2*freq2/CLIGHT+L2;
            }
            if (D1!=0.0 && freq1>0.0 && freq2>0.0 && (getbits(p+3, 0, 5)!=-16 || U2(p+10)!=0)) {
                D2 = getbits(p+3, 0, 5)*6.5536 + U2(p+10)*0.0001;
                raw->obs.data[n].D[idx] = (float)(D1*freq2/freq1)+D2;
            }

            raw->obs.data[n].code[idx] = code;
        }
        n++;
    }
    raw->obs.n = n;
    return 1;
}

/* decode meas3 bloack -------------------------------------------------*/
static int decode_meas3ranges(raw_t *raw) {
    uint8_t *p = raw->buff+8;
    int n = 0, idx = 0;

    int ant_sel = 0; /* antenna selection (0:main) */

    if      (strstr(raw->opt, "-AUX1")) ant_sel = 1;
    else if (strstr(raw->opt, "-AUX2")) ant_sel = 2;

    if (raw->len < 12) {
        trace(2, "sbf meas3ranges length error: len=%d\n", raw->len);
        return -1;
    }

    uint32_t TOW = U4(p + 0);
    /* bit 0: multipath mitigation, bit 1: at least one smoothing, bit 2: reserved, bit 3: clock steering active
       bit 4: measurement from data component, bit 5: high-dynamic mode, bit 6: E6B used, bit 7: scrambled data */
    /* uint8_t commonFlags = U1(p+6); */
    // int16_t clkJumps = U1(p+7);
    // if (clkJumps >= 128) clkJumps -= 256; /* cummulated clock jumps in ms */
    uint8_t constellations = U2(p+8);
    uint8_t misc = U1(p+10); /* bit 3: PPR available */
    uint8_t reserved = U1(p+11); /* is actually a version indicator */
    uint8_t prrAvailable = (misc & 8) != 0; /* pseudo-range change rate available in data */

    if (reserved > 31) {
        trace(2, "sbf meas3ranges invalid data version: len=%d\n", raw->len);
        return -1;
    }

    int antennaIdx = misc & 7;
    if (ant_sel != antennaIdx) return 0;
    uint32_t refEpochInterval = Meas3_EpochIntervals[misc >> 4]; /* interval for full epoche data */

    // if this is a reference epoch?
    if ((TOW % refEpochInterval) == 0) // clean-up old data
    {
        memset(&meas3_refEpoch, 0, sizeof(Meas3_RefEpoch_t));
        meas3_refEpoch.TOW = TOW;
    }

    p += 12; // jump to start of data

    /* invalidate frequency assignments */
    memset(meas3_freqAssignment, -1, MEAS3_SYS_MAX*MEAS3_SAT_MAX*MEAS3_SIG_MAX);

    if (((TOW % refEpochInterval) == 0) ||  // check reference epoch
        (meas3_refEpoch.TOW == (uint32_t)(TOW / refEpochInterval)*refEpochInterval))  // or reference epoch is available
    {
        for (int navsys = 0; navsys < MEAS3_SYS_MAX; navsys++) {
            if ((constellations & (1 << navsys)) == 0)
                continue;  /* no data for this navigation system */

            uint8_t *p_navsys = p+idx, idx_navsys = 0;
            uint8_t nSats = 0, satCnt = 0, sigExcluded;
            uint16_t bdsLongRange = 0;
            uint8_t gloFncs[8] = {0, 0, 0, 0, 0, 0, 0, 0};
            uint64_t satMask = 0;
            int sigTable[MEAS3_SYS_MAX][MEAS3_SIG_MAX];

            // read satellite data
            if (U1(p+idx) == 0)
                p_navsys = meas3_refEpoch.constellationHeader[navsys];

            uint8_t BF1 = U1(p_navsys+idx_navsys);
            uint8_t nB = BF1 & 0x7;
            uint8_t signalIndexMasterShort = (BF1 >> 3) & 0xf;
            uint8_t signalExcludedPresent = (BF1 >> 7) != 0;
            idx_navsys++;
            if (nB == 7) nB = 8;

            // read satellite mask
            for (int i = 0; i < nB; i++) {
                satMask |= (uint64_t)U1(p_navsys+idx_navsys+i) << (i*8);
                nSats += bitcnt(U1(p_navsys+idx_navsys+i));
            }
            idx_navsys += nB;

            // read glonass fcn list
            if (navsys == 1) {  // glonass
                memcpy(gloFncs, p_navsys+idx_navsys,  (nSats+1) / 2);
                idx_navsys += (nSats+1) / 2;
            } else if (navsys  == 3) {  // BDS
                bdsLongRange = U2(p_navsys+idx_navsys);
                idx_navsys += 2;
            }

            if (signalExcludedPresent) {
                sigExcluded = U1(p_navsys+idx_navsys);
                idx_navsys++;
            } else {
                sigExcluded = 0;
            }

            if ((TOW % refEpochInterval) == 0) { // reference epoche
                if (idx_navsys > 23)
                    trace(2, "sbf meas3ranges idx_navsys too large\n");
                memcpy(meas3_refEpoch.constellationHeader[navsys], p+idx, idx_navsys);
            }

            if (U1(p+idx) == 0)  // if data were from the reference block
                idx += 1;
            else
                idx += idx_navsys;

            // prepare signal table
            uint8_t j = 0;
            for (uint8_t i = 0; i < MEAS3_SIG_MAX; i++)
                /* signals that correspond to the zero bits must be included */
                if (((uint32_t)sigExcluded & (1 << i)) == 0) {
                    sigTable[navsys][j] = Meas3SigIdx2SignalType_Default[navsys][i];
                    j++;
                }
            /* remaining signals do not exist */
            for (;j < MEAS3_SIG_MAX; j++)
                sigTable[navsys][j] = CODE_NONE;

            for (int svid = 0; svid < MEAS3_SAT_MAX && satCnt < nSats; svid++)
            {
                if ((satMask & (1ULL << svid)) == 0)
                    continue;

                int8_t glofnc = (int)((gloFncs[satCnt / 2] >> (4 * (satCnt % 2))) & 0xf) - 8;
                int satNo;
                int masterFreqIndex;
                uint8_t codeMaster;
                double freqMaster = 0;
                uint32_t slaveSignalMask = 0, masterSignalIndex;
                int16_t prRate;

                satNo = satno(Meas3_NavSys[navsys], Meas3_SVIDBase[navsys]+svid);

                // decode master measurement
                double prbase = (bdsLongRange & (1 << satCnt)) != 0 ? 34e6 : PRBase[navsys];
                int blockTypeMaster = U1(p+idx);
                init_obsd(raw->time, satNo, raw->obs.data+n);

                if ((blockTypeMaster & 1) == 1) {
                    // Master short
                    uint32_t BF1    = U4(p+idx);
                    uint32_t pr_lsb  = U4(p+idx+4);

                    uint32_t cmc    = (BF1 >> 1) & 0x3ffff;
                    uint32_t prMsb  = (BF1 >> 19) & 1;
                    uint32_t lti3   = (BF1 >> 20) & 0x7;
                    uint32_t CN0    = (BF1 >> 23) & 0x1f;
                    uint32_t signalList = (BF1 >> 28) & 0xf;
                    uint32_t lockTime = Meas3_LTItoPLLTime[lti3];

                    masterSignalIndex = signalIndexMasterShort;
                    slaveSignalMask = signalList << (masterSignalIndex + 1);

                    if ((masterFreqIndex = meas3_sig2idx(navsys, masterSignalIndex, raw->opt, &codeMaster, sigTable)) >= 0 && satNo > 0) {
                        freqMaster = code2freq(Meas3_NavSys[navsys], codeMaster, glofnc);
                        double pr = prbase + ((double)pr_lsb + 4294967296.0 * (double)prMsb) * .001;
                        raw->obs.data[n].P[masterFreqIndex] = pr;
                        raw->obs.data[n].SNR[masterFreqIndex] = (uint16_t)((CN0 + 24.0)/SNR_UNIT+0.5);
                        raw->obs.data[n].code[masterFreqIndex] = codeMaster;
                        if (cmc != 0)
                            raw->obs.data[n].L[masterFreqIndex] = pr / (CLIGHT/freqMaster) - 131.072 + (double)cmc * .001;

                        raw->obs.data[n].LLI[masterFreqIndex] = (lockTime < raw->lockt[satNo-1][masterFreqIndex] ? LLI_SLIP : 0) | (lti3 == 0 ? LLI_HALFC : 0);
                        raw->lockt[satNo-1][masterFreqIndex] = lockTime;
                        raw->obs.data[n].freq = glofnc+8;
                        meas3_freqAssignment[navsys][svid][0] = masterFreqIndex;
                    };

                    if (prrAvailable)
                        prRate = I2(p+idx+8);
                    else
                        prRate = 0;

                    idx += prrAvailable ? 10 : 8;
                } else if ((blockTypeMaster & 3) == 0) {
                    // Master long
                    uint32_t BF1    = U4(p+idx);
                    uint32_t prLsb  = U4(p+idx+4);
                    uint16_t BF2    = U2(p+idx+8);
                    uint8_t  BF3    = U1(p+idx+10);

                    uint32_t prMsb  = (BF1 >> 2) & 0xf;
                    uint32_t cmc    = (BF1 >> 6) & 0x3fffff;
                    uint32_t lti4   = (BF1 >> 28) & 0xf;
                    uint32_t CN0    = (BF2 >> 0) & 0x3f;
                    uint32_t signalMask = (BF2 >> 6) & 0x1ff;
                    uint32_t cont   = (BF2 >> 15) & 0x1;
                    uint32_t lockTime = Meas3_LTItoPLLTime[lti4];

                    if (cont != 0)
                        signalMask |= (uint32_t)(BF3 & 0x7f) << 9;

                    /* masterSignalIdx is the index of the right-most bit set to 1 */
                    for (masterSignalIndex = 0; masterSignalIndex < 32; masterSignalIndex++)
                        if (((signalMask >> masterSignalIndex) & 1) != 0)
                            break;
                    slaveSignalMask = signalMask ^ 1UL << (masterSignalIndex);

                    if ((masterFreqIndex = meas3_sig2idx(navsys, masterSignalIndex, raw->opt, &codeMaster, sigTable)) >= 0 && satNo > 0) {
                        freqMaster = code2freq(Meas3_NavSys[navsys], codeMaster, glofnc);
                        uint8_t isGPSPCode = (navsys == 0) && (codeMaster == CODE_L1W || codeMaster == CODE_L2W);

                        raw->obs.data[n].P[masterFreqIndex] = ((double)prLsb + 4294967296.0 * (double)prMsb) * .001;
                        raw->obs.data[n].SNR[masterFreqIndex] = (uint16_t)((isGPSPCode ? (float)CN0 : (float)CN0 + 10.0F)/SNR_UNIT+0.5);
                        raw->obs.data[n].code[masterFreqIndex] = codeMaster;
                        if (cmc != 0)
                            raw->obs.data[n].L[masterFreqIndex] = raw->obs.data[n].P[masterFreqIndex] / (CLIGHT/freqMaster) - 2097.152 + (double)cmc * .001;

                        raw->obs.data[n].LLI[masterFreqIndex] = (lockTime < raw->lockt[satNo-1][masterFreqIndex] ? LLI_SLIP : 0) | (lti4 == 0 ? LLI_HALFC : 0);
                        raw->lockt[satNo-1][masterFreqIndex] = lockTime;
                        raw->obs.data[n].freq = glofnc+8;
                        meas3_freqAssignment[navsys][svid][0] = masterFreqIndex;
                    };

                    if (prrAvailable)
                        prRate = I2(p+idx+10);
                    else
                        prRate = 0;

                    idx += prrAvailable ? 12 + cont : 10 + cont;
                } else if ((blockTypeMaster & 0xc) == 0xc) {
                    // Master long delta
                    masterSignalIndex = meas3_refEpoch.signalIdx[navsys][svid][0];
                    slaveSignalMask = meas3_refEpoch.slaveSignalMask[navsys][svid];
                    if ((masterFreqIndex = meas3_sig2idx(navsys, masterSignalIndex, raw->opt, &codeMaster, sigTable)) >= 0 && satNo > 0) {
                        uint8_t   BF1   = U1(p+idx);
                        uint32_t  BF2   = U4(p+idx+1);

                        uint32_t  pr    = (((uint32_t)(BF1 >> 4) << 13) | (BF2 & 0x1fff));
                        uint32_t  CN0   = (BF2 >> 13) & 0x7;
                        uint32_t  cmc   = BF2 >> 16;

                        obsd_t * master_reference = &(meas3_refEpoch.obsData[navsys][svid]);
                        freqMaster = code2freq(Meas3_NavSys[navsys], codeMaster, glofnc);

                        raw->obs.data[n].P[masterFreqIndex] = master_reference->P[masterFreqIndex] +
                                                       ((int64_t)meas3_refEpoch.prRate[navsys][svid] * 64 * (int32_t)(TOW % refEpochInterval) / 1000) * .001 +
                                                       (double)pr * .001 - 65.536;
                        raw->obs.data[n].SNR[masterFreqIndex] = (uint16_t)(master_reference->SNR[masterFreqIndex] - 4/SNR_UNIT + (float)CN0/SNR_UNIT+0.5);
                        raw->obs.data[n].code[masterFreqIndex] = codeMaster;
                        if (cmc != 0)
                            raw->obs.data[n].L[masterFreqIndex] = (raw->obs.data[n].P[masterFreqIndex] - master_reference->P[masterFreqIndex]) / (CLIGHT/freqMaster) +
                                                           master_reference->L[masterFreqIndex] - 32.768 + (double)cmc * .001;

                        raw->obs.data[n].LLI[masterFreqIndex] = master_reference->LLI[masterFreqIndex];
                        raw->lockt[satNo-1][masterFreqIndex] = meas3_refEpoch.lockt[navsys][svid][masterFreqIndex];
                        raw->obs.data[n].freq = glofnc+8;
                        meas3_freqAssignment[navsys][svid][0] = masterFreqIndex;
                    }

                    prRate = 0;

                    idx += 5;
                } else {
                    // Master short delta
                    uint32_t  BF1   = U4(p+idx);

                    uint32_t  pr    = (BF1 >> 4) & 0x3fff;
                    uint32_t  cmc   = (BF1 >> 18) & 0x3fff;
                    uint32_t  CN0   = (BF1 >> 2) & 0x3;

                    masterSignalIndex = meas3_refEpoch.signalIdx[navsys][svid][0];
                    if ((masterFreqIndex = meas3_sig2idx(navsys, masterSignalIndex, raw->opt, &codeMaster, sigTable)) >= 0 && satNo > 0) {
                        obsd_t * masterReference = &(meas3_refEpoch.obsData[navsys][svid]);
                        freqMaster = code2freq(Meas3_NavSys[navsys], codeMaster, glofnc);

                        raw->obs.data[n].P[masterFreqIndex] = masterReference->P[masterFreqIndex] + ((int64_t)meas3_refEpoch.prRate[navsys][svid] * 64 * (int32_t)(TOW % refEpochInterval) / 1000) * .001 + (double)pr * .001 - 8.192;
                        if (cmc != 0)
                            raw->obs.data[n].L[masterFreqIndex] = (raw->obs.data[n].P[masterFreqIndex] - masterReference->P[masterFreqIndex]) / (CLIGHT/freqMaster) + masterReference->L[masterFreqIndex] - 8.192 + (double)cmc * .001;
                        raw->obs.data[n].SNR[masterFreqIndex] = (uint16_t)(masterReference->SNR[masterFreqIndex] - 1/SNR_UNIT + ((float)CN0)/SNR_UNIT+0.5);

                        raw->obs.data[n].LLI[masterFreqIndex] = masterReference->LLI[masterFreqIndex];
                        raw->lockt[satNo-1][masterFreqIndex] = meas3_refEpoch.lockt[navsys][svid][masterFreqIndex];
                        raw->obs.data[n].code[masterFreqIndex] = codeMaster;
                        raw->obs.data[n].freq = glofnc+8;
                        meas3_freqAssignment[navsys][svid][0] = masterFreqIndex;
                    }

                    prRate = 0;
                    slaveSignalMask = meas3_refEpoch.slaveSignalMask[navsys][svid];

                    idx += 4;
                }

                /* keep reference measurement to decode the delta measurements */
                if (TOW % refEpochInterval == 0  && satNo > 0)
                {
                    if ((masterFreqIndex > NFREQ+NEXOBS) || (masterFreqIndex < 0))
                        trace(2, "sbf meas3ranges index out of bounds: %d\n", masterFreqIndex);

                    meas3_refEpoch.signalIdx[navsys][svid][0] = (uint8_t)masterSignalIndex;
                    meas3_refEpoch.slaveSignalMask[navsys][svid] = slaveSignalMask;
                    meas3_refEpoch.prRate[navsys][svid] = prRate;
                    meas3_refEpoch.obsData[navsys][svid].P[masterFreqIndex] = raw->obs.data[n].P[masterFreqIndex];
                    meas3_refEpoch.obsData[navsys][svid].L[masterFreqIndex] = raw->obs.data[n].L[masterFreqIndex];
                    meas3_refEpoch.obsData[navsys][svid].SNR[masterFreqIndex] = raw->obs.data[n].SNR[masterFreqIndex];
                    meas3_refEpoch.obsData[navsys][svid].LLI[masterFreqIndex] = raw->obs.data[n].LLI[masterFreqIndex];
                    meas3_refEpoch.lockt[navsys][svid][masterFreqIndex] = raw->lockt[satNo-1][masterFreqIndex];
                }

                // update PLL lock time
                if (satNo > 0  && raw->lockt[satNo-1][masterFreqIndex] > meas3_refEpoch.lockt[navsys][svid][masterFreqIndex])
                    meas3_refEpoch.lockt[navsys][svid][masterFreqIndex] = raw->lockt[satNo-1][masterFreqIndex];

                /* decode slave data */
                int slaveCnt = 0;
                for (int slaveSignalIndex = 1; slaveSignalIndex < MEAS3_SIG_MAX && slaveSignalMask != 0; slaveSignalIndex++)
                {
                    if ((slaveSignalMask & (1 << slaveSignalIndex)) != 0)
                    {
                        int slaveFreqIndex;
                        double freqSlave;
                        uint8_t codeSlave;
                        int blockTypeSlave = U1(p+idx);

                        if ((blockTypeSlave & 1) == 1) {
                            /* Slave Short */
                            uint32_t BF1    = U4(p+idx);
                            uint8_t  BF2    = U1(p+idx+4);

                            uint32_t cmcRes = (BF1 >> 1) & 0xffff;
                            uint32_t prRel  = BF1 >> 17;
                            uint32_t lti3   = BF2 & 0x7;
                            uint32_t CN0    = BF2 >> 3;
                            uint32_t lockTime = Meas3_LTItoPLLTime[lti3];

                            if ((slaveFreqIndex = meas3_sig2idx(navsys, slaveSignalIndex, raw->opt, &codeSlave, sigTable)) >= 0 && satNo > 0) {
                                freqSlave = code2freq(Meas3_NavSys[navsys], codeSlave, glofnc);

                                if (freqMaster > freqSlave)
                                    raw->obs.data[n].P[slaveFreqIndex] = raw->obs.data[n].P[masterFreqIndex] + prRel * .001 - 10;
                                else
                                    raw->obs.data[n].P[slaveFreqIndex] = raw->obs.data[n].P[masterFreqIndex] - prRel * .001 + 10;

                                if (cmcRes != 0)
                                    raw->obs.data[n].L[slaveFreqIndex] =
                                                         raw->obs.data[n].P[slaveFreqIndex] / (CLIGHT/freqSlave) +
                                                          (raw->obs.data[n].L[masterFreqIndex] - raw->obs.data[n].P[masterFreqIndex] / (CLIGHT/freqMaster)) * (freqMaster / freqSlave)
                                                          - 32.768 + cmcRes * .001;

                                if ((navsys == 0) && (codeSlave == CODE_L1W || codeSlave == CODE_L2W))
                                    raw->obs.data[n].SNR[slaveFreqIndex] = (uint16_t)(raw->obs.data[n].SNR[masterFreqIndex] - 3.0/SNR_UNIT - (float)CN0/SNR_UNIT+0.5);
                                else
                                    raw->obs.data[n].SNR[slaveFreqIndex] = (uint16_t)((CN0 + 24.0F)/SNR_UNIT+0.5);


                                raw->obs.data[n].code[slaveFreqIndex] = codeSlave;
                                raw->obs.data[n].LLI[slaveFreqIndex] = (lockTime < raw->lockt[satNo-1][slaveFreqIndex] ? LLI_SLIP : 0) | (lti3 == 0 ? LLI_HALFC : 0);
                                raw->lockt[satNo-1][slaveFreqIndex] = lockTime;
                                meas3_freqAssignment[navsys][svid][slaveCnt+1] = slaveFreqIndex;
                            }

                            idx += 5;
                        } else if ((blockTypeSlave & 3) == 0) {
                            /* Slave Long */
                            uint32_t BF1      = U4(p+idx);
                            uint16_t prLsbRel = U2(p+idx + 4);
                            uint8_t  BF3      = U1(p+6);

                            uint32_t cmc      = (BF1 >> 2) & 0x3fffff;
                            uint32_t lti4     = (BF1 >> 24) & 0xf;
                            uint32_t prMsbRel = (BF1 >> 28) & 0x7;
                            uint32_t CN0      = BF3 & 0x3f;
                            uint32_t lockTime = Meas3_LTItoPLLTime[lti4];

                            if ((slaveFreqIndex = meas3_sig2idx(navsys, slaveSignalIndex, raw->opt, &codeSlave, sigTable)) >= 0 && satNo > 0) {
                                freqSlave = code2freq(Meas3_NavSys[navsys], codeSlave, glofnc);
                                raw->obs.data[n].P[slaveFreqIndex] = raw->obs.data[n].P[masterFreqIndex] + (prMsbRel * 65536 + prLsbRel) * .001 - 262.144;

                                if (cmc != 0)
                                    raw->obs.data[n].L[slaveFreqIndex] = raw->obs.data[n].P[slaveFreqIndex] / (CLIGHT/freqSlave) - 2097.152 + cmc * 0.001;

                                if ((navsys == 0) && (codeSlave == CODE_L1W || codeSlave == CODE_L2W))
                                    raw->obs.data[n].SNR[slaveFreqIndex] = (uint16_t)(CN0/SNR_UNIT+0.5);
                                else
                                    raw->obs.data[n].SNR[slaveFreqIndex] = (uint16_t)((CN0 + 10.0)/SNR_UNIT+0.5); //FIXME

                                raw->obs.data[n].code[slaveFreqIndex] = codeSlave;
                                raw->obs.data[n].LLI[slaveFreqIndex] = (lockTime < raw->lockt[satNo-1][slaveFreqIndex] ? LLI_SLIP : 0) | (lti4 == 0 ? LLI_HALFC : 0);
                                raw->lockt[satNo-1][slaveFreqIndex] = lockTime;
                                meas3_freqAssignment[navsys][svid][slaveCnt+1] = slaveFreqIndex;
                            }

                            idx += 7;
                        } else {
                            /* Slave Delta */
                            uint16_t BF1      = U2(p+idx);
                            uint8_t  dC      = U1(p+idx + 2);

                            uint32_t dPr     = (BF1 >> 2) & 0xfff;
                            uint32_t CN0      = BF1 >> 14;

                            if ((slaveFreqIndex = meas3_sig2idx(navsys, slaveSignalIndex, raw->opt, &codeSlave, sigTable)) >= 0 && satNo > 0) {
                                freqSlave = code2freq(Meas3_NavSys[navsys], codeSlave, glofnc);

                                obsd_t * masterReference = &(meas3_refEpoch.obsData[navsys][svid]);
                                obsd_t * slaveReference = &(meas3_refEpoch.obsData[navsys][svid]);
                                int masterRefFreqIdx = meas3_sig2idx(navsys, meas3_refEpoch.signalIdx[navsys][svid][0], raw->opt, &codeSlave, sigTable);
                                int slaveRefFreqIdx = meas3_sig2idx(navsys, meas3_refEpoch.signalIdx[navsys][svid][slaveCnt+1], raw->opt, &codeSlave, sigTable);

                                raw->obs.data[n].L[slaveFreqIndex] = (slaveReference->L[slaveRefFreqIdx]
                                                                      + (raw->obs.data[n].L[masterFreqIndex] - masterReference->L[masterRefFreqIdx]) * freqSlave / freqMaster - 0.128 + dC * 0.001);

                                raw->obs.data[n].P[slaveFreqIndex] = (slaveReference->P[slaveRefFreqIdx] +
                                                                      (raw->obs.data[n].L[slaveFreqIndex] - slaveReference->L[slaveRefFreqIdx]) * (CLIGHT/freqSlave)
                                                                      - 2.048 + dPr * 0.001);

                                raw->obs.data[n].SNR[slaveFreqIndex] = (uint16_t)(slaveReference->SNR[slaveRefFreqIdx] + (-2.0 + CN0)/SNR_UNIT+0.5);

                                raw->obs.data[n].code[slaveFreqIndex] = codeSlave;
                                raw->obs.data[n].LLI[slaveFreqIndex] = slaveReference->LLI[slaveRefFreqIdx];
                                raw->lockt[satNo-1][slaveFreqIndex] = meas3_refEpoch.lockt[navsys][svid][slaveCnt+1];
                                meas3_freqAssignment[navsys][svid][slaveCnt+1] = slaveFreqIndex;
                            }

                            idx += 3;
                        };

                        /* keep reference measurement to decode delta measurements */
                        if (TOW % refEpochInterval == 0 && satNo > 0)
                        {
                            if ((slaveFreqIndex > NFREQ+NEXOBS) || (slaveFreqIndex < 0))
                                trace(2, "sbf meas3ranges index out of bounds: %d\n", slaveFreqIndex);
                            meas3_refEpoch.signalIdx[navsys][svid][slaveCnt + 1] = (uint8_t)slaveSignalIndex;

                            meas3_refEpoch.obsData[navsys][svid].P[slaveFreqIndex] = raw->obs.data[n].P[slaveFreqIndex];  //TODO: save all parameters
                            meas3_refEpoch.obsData[navsys][svid].L[slaveFreqIndex] = raw->obs.data[n].L[slaveFreqIndex];
                            meas3_refEpoch.obsData[navsys][svid].SNR[slaveFreqIndex] = raw->obs.data[n].SNR[slaveFreqIndex];
                            meas3_refEpoch.obsData[navsys][svid].LLI[slaveFreqIndex] = raw->obs.data[n].LLI[slaveFreqIndex];
                            meas3_refEpoch.lockt[navsys][svid][slaveFreqIndex] = raw->lockt[satNo-1][slaveFreqIndex];
                        }

                        if (raw->lockt[satNo-1][slaveFreqIndex] > meas3_refEpoch.lockt[navsys][svid][slaveFreqIndex])
                            meas3_refEpoch.lockt[navsys][svid][slaveFreqIndex] = raw->lockt[satNo-1][slaveFreqIndex];

                        slaveCnt++;
                        /* delete this bit of the mask */
                        slaveSignalMask ^= (1 << slaveSignalIndex);
                    }
                }
                n++;
                satCnt++;
            }
        }
    }
    raw->obs.n = n;

    if (raw->len < idx+20)
        trace(2, "sbf meas3ranges len error: %d % d\n", raw->len, idx+20);

    return 1;
}

int32_t meas3_DopplerPrRate(raw_t* raw, uint32_t *offset)
{
    int32_t prRate;

    uint32_t value = *((uint32_t*)(raw->buff + 16 + *offset));

    if ((value & 2) == 0)
    {
        /* 1 byte */
        prRate = (int32_t)((value & 0xff) >> 2);
        *offset += 1;
    }
    else if ((value & 6) == 2)
    {
        /* 2 bytes */
        prRate = (int32_t)((value & 0xffff) >> 3);
        *offset += 2;
    }
    else if ((value & 0xe) == 6) {
        /* 3 bytes */
        prRate = (int32_t)((value & 0xffffff) >> 4);
        *offset += 3;
    }
    else {
        /* 4 bytes */
        prRate = (int32_t)(value >> 4);
        *offset += 4;
    }

    if ((value & 1) == 1)
        prRate = -prRate;

    return prRate;
}

int decode_meas3Doppler(raw_t* raw)
{
    int n;
    uint32_t offset = 0;

    for (n = 0; n < raw->obs.n && offset+16 < (uint32_t)raw->len; n++) {
        int navsys, sys, prn;
        int8_t masterFreqIndex, slaveFreqIndex;
        int32_t prRate = meas3_DopplerPrRate(raw, &offset);

        if (prRate == (int32_t)0x80000000 || prRate == (int32_t) -268435455)
            continue;

        sys = satsys(raw->obs.data[n].sat, &prn);
        if (prn > MEAS3_SAT_MAX)
            continue;

        for (navsys = 0; navsys < 7; navsys++)
            if (Meas3_NavSys[navsys] == sys)
                break;
        if (navsys == 7)
            continue;

        int svid = prn - Meas3_SVIDBase[navsys];

        masterFreqIndex = meas3_freqAssignment[navsys][svid][0];

        double freqMaster = code2freq(sys, raw->obs.data[n].code[masterFreqIndex], raw->obs.data[n].freq);

        raw->obs.data[n].D[masterFreqIndex] = (float)(-(prRate + (int32_t)meas3_refEpoch.prRate[navsys][svid] * 64) * 0.001 / (CLIGHT/freqMaster));
        for (int i = 0; i<MEAS3_SIG_MAX; i++) {
            slaveFreqIndex = meas3_freqAssignment[navsys][svid][i+1];
            if (slaveFreqIndex < 0)
                break;
            double freqSlave = code2freq(sys, raw->obs.data[n].code[slaveFreqIndex], raw->obs.data[n].freq);
            raw->obs.data[n].D[slaveFreqIndex] = (float)((raw->obs.data[n].D[masterFreqIndex] * (CLIGHT/freqMaster) * 1000.0 - prRate) * 0.001 / (CLIGHT/freqSlave));
        }
    }

    return 1;
}

int decode_meas3CN(raw_t* raw)
{
    int n;
    uint32_t offset = 0;

    for (n = 0; n < raw->obs.n && offset+16 < (uint32_t)raw->len; n++) {
        int navsys, sys, prn;
        int8_t masterFreqIndex, slaveFreqIndex;
        sys = satsys(raw->obs.data[n].sat, &prn);
        if (prn > MEAS3_SAT_MAX)
            continue;

        for (navsys = 0; navsys < 7; navsys++)
            if (Meas3_NavSys[navsys] == sys)
                break;
        if (navsys == 7)
            continue;

        int svid = prn - Meas3_SVIDBase[navsys];

        masterFreqIndex = meas3_freqAssignment[navsys][svid][0];

        raw->obs.data[n].SNR[masterFreqIndex] += (float)(((U1(raw->buff + 16 + offset / 2) >> ((offset % 2) * 4)) & 0xf) * .0625F - 0.5F)/SNR_UNIT + 0.5;
        offset++;
        for (int i = 0; i<MEAS3_SIG_MAX; i++) {
            slaveFreqIndex = meas3_freqAssignment[navsys][svid][i+1];
            if (slaveFreqIndex < 0)
                break;
            raw->obs.data[n].SNR[slaveFreqIndex] += (((U1(raw->buff + 16 + offset / 2) >> ((offset % 2) * 4)) & 0xf) * .0625F - 0.5F)/SNR_UNIT + 0.5;
            offset++;
        }
    }

    return 1;
}


/* Navigation Page Blocks */

/* decode ION/UTC parameters -------------------------------------------------*/
static int decode_gpsionutc(raw_t *raw, int sat)
{
    double ion[8], utc[8];
    int sys = satsys(sat, NULL);

    if (!decode_frame(raw->subfrm[sat-1], NULL, NULL, ion, utc)) return 0;

    adj_utcweek(raw->time, &utc[3]);
    adj_utcweek(raw->time, &utc[5]);
    if (sys == SYS_QZS) {
        matcpy(raw->nav.ion_qzs, ion, 8, 1);
        matcpy(raw->nav.utc_qzs, utc, 8, 1);
    } else {
        matcpy(raw->nav.ion_gps, ion, 8, 1);
        matcpy(raw->nav.utc_gps, utc, 8, 1);
    }
    return 1;
}


/* decode SBF raw nav message (raw navigation data) --------------------------*/
static int decode_gpsrawcanav(raw_t *raw, int sys){

    /* NOTE. This function works quite well but it somestimes fails in line:
     * if (resp>5 || resp<=0){
     * To debug the problem an understanding of the whole RTK code is needed
     */

    uint8_t *p = raw->buff+6, id;
    eph_t eph = {0};
    int sat, svid, prn, ret;
    uint8_t _buf[30] = {0};
    int i = 0;

    trace(3, "SBF decode_gpsrawcanav: len=%d\n", raw->len);

    if (raw->len < 60) {
        trace(2, "SBF decode_gpsrawcanav block length error: len=%d\n", raw->len);
        return -1;
    }

    /* get GPS satellite number */
    svid = U1(p+8);
    sat = svid2sat(svid);
    if (!sat || satsys(sat, &prn) != sys) {
        trace(2, "sbf rawca svid error: sys=%d svid=%d\n", sys, svid);
        return -1;
    }

    if (!U1(p+9)) {
        trace(3, "sbf rawca parity/crc error: sys=%d prn=%d\n", sys, prn);
        return 0;
    }

    if (raw->outtype) {
        if (sys == SYS_GPS)
            sprintf(raw->msgtype, "SBF GPS Raw Navigation Data (PRN=%d)", prn);
        if (sys == SYS_QZS)
            sprintf(raw->msgtype, "SBF QZSS Raw Navigation Data (PRN=%d)", prn);
    }

    /* clean up subframe from Septentrio. This is a little bit of work because
     * Septentrio Rx add some parity bits to this message.
     * We have to throw away the reserved bits as well as the parity bits.
     */

    /*   | 2bits |         24bits        |  6bits  |       <- SBF 32-bit word
         ------------------------------------------
                  | byte1 | bite2 | byte3 |                 <- sat nav message
     */
    for (i=0, p+=14; i<10; i++, p+=4) { /* 24 x 10 bits w/o parity */
        setbitu(_buf, 24*i, 24, U4(p)>>6);
    }

    /* Now that we have a classic subframe we call the generic function */
    id = getbitu(_buf, 43, 3); /* get subframe id */
    if (id<1 || id>5) {
        trace(2, "sbf rawca subframe id error: sys=%d prn=%d id=%d\n", sys, prn, id);
        return -1;
    }

    memcpy(raw->subfrm[sat-1]+(id-1)*30, _buf, 30);

<<<<<<< HEAD
    /* TODO decode_frame returns 1 or 0 */
    if (decode_frame(raw->subfrm[sat-1]   , &eph, NULL, NULL, NULL) == 1 &&
        decode_frame(raw->subfrm[sat-1]+30, &eph, NULL, NULL, NULL) == 2 &&
        decode_frame(raw->subfrm[sat-1]+60, &eph, NULL, NULL, NULL) == 3) {
=======
    if (decode_frame(raw->subfrm[sat-1]   , &eph, NULL, NULL, NULL) == 0 &&
        decode_frame(raw->subfrm[sat-1]+30, &eph, NULL, NULL, NULL) == 0 &&
        decode_frame(raw->subfrm[sat-1]+60, &eph, NULL, NULL, NULL) == 0) {
>>>>>>> 23f28c51

        if (!strstr(raw->opt, "-EPHALL")) {
            if (eph.iode == raw->nav.eph[sat-1].iode &&
                eph.iodc == raw->nav.eph[sat-1].iodc &&
                timediff(eph.toe, raw->nav.eph[sat-1].toe) == 0.0 &&
                timediff(eph.toc, raw->nav.eph[sat-1].toc) == 0.0) return 0;
        }
        eph.sat = sat;
        raw->nav.eph[sat-1] = eph;
        raw->ephsat = sat;
        raw->ephset = 0;

        return 2;
    }
    if (id==4 || id==5) {
        ret = decode_gpsionutc(raw, sat);
        memset(raw->subfrm[sat-1]+id*30, 0, 30);

        return ret;
    }

    trace(4, "SBF, decode_gpsrawcanav: sat=%2d\n", sat);
    return 0;
}

/* decode SBF raw nav message (raw navigation data) for glonass---------------*/
static int decode_glorawcanav(raw_t *raw){
    geph_t geph = {0};
    gtime_t *time;
    double utc[8] = {0};
    uint8_t *p = raw->buff+14, buff[12];
    int i, svid, sat, prn, m;

    if (raw->len < 32) {
        trace(2, "sbf glorawca length error: len=%d\n", raw->len);
        return -1;
    }
    svid = U1(p);
    sat=svid2sat(svid);
    if (!sat || satsys(sat,&prn)!=SYS_GLO) {
        trace(3, "sbf glorawca svid error: svid=%d\n", svid);
        return (svid==62) ? 0 : -1; /* svid=62: slot unknown */
    }
    if (!U1(p+1)) {
        trace(3, "sbf glorawca parity/crc error: prn=%d\n", prn);
        return 0;
    }
    if (raw->outtype) {
        sprintf(raw->msgtype+strlen(raw->msgtype), " prn=%d", prn);
    }
    for (i=0; i<3; i++) {
        setbitu(buff, 32*i, 32, U4(p+6+4*i)); /* 85 bits */
    }
    m = getbitu(buff, 1, 4);
    if (m<1 || m>15) {
        trace(2, "sbf glorawca string number error: prn=%d m=%d\n", prn, m);
        return -1;
    }
    time = (gtime_t *)(raw->subfrm[sat-1]+150);
    if (fabs(timediff(raw->time, *time)) > 30.0) {
        memset(raw->subfrm[sat-1], 0, 40);
        memcpy(time, &raw->time, sizeof(gtime_t));
    }
    memcpy(raw->subfrm[sat-1]+(m-1)*10, buff, 10);
    if (m != 4) return 0;

    geph.tof = raw->time;
    if (!decode_glostr(raw->subfrm[sat-1], &geph, utc)) return 0;

    matcpy(raw->nav.utc_glo, utc, 8, 1);

    if (geph.sat != sat) {
        trace(2, "sbf glorawca satellite error: sat=%d %d\n", sat, geph.sat);
        return -1;
    }
    geph.frq = (int)U1(p+4)-8;

    if (!strstr(raw->opt, "-EPHALL")) {
        if (geph.iode == raw->nav.geph[prn-1].iode &&
            timediff(geph.toe, raw->nav.geph[prn-1].toe) == 0.0) return 0;
    }
    raw->nav.geph[prn-1] = geph;
    raw->ephsat = sat;
    raw->ephset = 0;

    return 2;
}

/* decode SBF Galileo F/NAV navigation page ----------------------------------*/
static int decode_galrawfnav(raw_t *raw)
{
    eph_t eph = {0};
    double ion[4] = {0}, utc[8] = {0};
    uint8_t *p = raw->buff+14, buff[32];
    int i, svid, src, sat, prn, type;

    if (strstr(raw->opt, "-GALINAV")) return 0;

    if (raw->len<52) {
        trace(2, "sbf galrawfnav length error: len=%d\n", raw->len);
        return -1;
    }
    svid = U1(p);
    src  = U1(p+3) & 0x1f;

    sat=svid2sat(svid);
    if (!sat || satsys(sat,&prn)!=SYS_GAL) {
        trace(2, "sbf galrawfnav svid error: svid=%d src=%d\n", svid, src);
        return -1;
    }
    if (!U1(p+1)) {
        trace(3, "sbf galrawfnav parity/crc error: prn=%d src=%d\n", prn, src);
        return 0;
    }
    if (raw->outtype) {
        sprintf(raw->msgtype+strlen(raw->msgtype), " prn=%d src=%d", prn, src);
    }
    if (src!=20 && src!=22) { /* E5a or E5 AltBOC */
        trace(2, "sbf galrawfnav source error: prn=%d src=%d\n", prn, src);
        return -1;
    }
    for (i=0; i<8; i++) {
        setbitu(buff, 32*i, 32, U4(p+6+4*i)); /* 244 bits page */
    }
    type = getbitu(buff, 0, 6); /* page type */

    if (type==63) return 0; /* dummy page */
    if (type<1 || type>6) {
        trace(2, "sbf galrawfnav page type error: prn=%d type=%d\n", prn, type);
        return -1;
    }
    /* save 244 bits page (31 bytes * 6 page) */
    memcpy(raw->subfrm[sat-1]+128+(type-1)*31, buff, 31);

    if (type != 4) return 0;
    if (!decode_gal_fnav(raw->subfrm[sat-1]+128, &eph, ion, utc)) return 0;

    if (eph.sat != sat) {
        trace(2, "sbf galrawfnav satellite error: sat=%d %d\n", sat, eph.sat);
        return -1;
    }
    eph.code |= (1<<1); /* data source: E5a */

    adj_utcweek(raw->time, utc);
    matcpy(raw->nav.ion_gal, ion, 4, 1);
    matcpy(raw->nav.utc_gal, utc, 8, 1);

    if (!strstr(raw->opt, "-EPHALL")) {
        if (eph.iode == raw->nav.eph[sat-1+MAXSAT].iode &&
            timediff(eph.toe, raw->nav.eph[sat-1+MAXSAT].toe) == 0.0 &&
            timediff(eph.toc, raw->nav.eph[sat-1+MAXSAT].toc) == 0.0) return 0;
    }
    raw->nav.eph[sat-1+MAXSAT] = eph;
    raw->ephsat = sat;
    raw->ephset = 1; /* 1:F/NAV */

    return 2;
}

/* decode SBF raw nav message (raw navigation data) for galileo I/NAV---------*/
static int decode_galrawinav(raw_t *raw){
    eph_t eph = {0};
    double ion[4] = {0}, utc[8] = {0};
    uint8_t *p = raw->buff+14, buff[32], type, part1, part2, page1, page2;
    int i, j, svid, src, sat, prn;

    if (strstr(raw->opt, "-GALFNAV")) return 0;

    if (raw->len < 52) {
        trace(2, "sbf galrawinav length error: len=%d\n", raw->len);
        return -1;
    }
    svid = U1(p);
    src  = U1(p+3) & 0x1f;

    sat=svid2sat(svid);
    if (!sat || satsys(sat, &prn)!=SYS_GAL) {
        trace(2, "sbf galrawinav svid error: svid=%d src=%d\n", svid, src);
        return -1;
    }
    if (!U1(p+1)) {
        trace(3, "sbf galrawinav parity/crc error: prn=%d src=%d\n", prn, src);
        return 0;
    }
    if (raw->outtype) {
        sprintf(raw->msgtype+strlen(raw->msgtype), " prn=%d src=%d", prn, src);
    }
    if (src!=17 && src!=21 && src!=22) { /* E1, E5b or E5 AltBOC */
        trace(2, "sbf galrawinav source error: prn=%d src=%d\n", prn, src);
        return -1;
    }
    for (i=0, p+=6; i<8; i++, p+=4) {
        setbitu(buff, 32*i, 32, U4(p)); /* 114(even) + 120(odd) bits */
    }
    part1 = getbitu(buff,   0, 1);
    page1 = getbitu(buff,   1, 1);
    part2 = getbitu(buff, 114, 1);
    page2 = getbitu(buff, 115, 1);

    if (part1!=0 || part2!=1) {
        trace(3, "sbf galrawinav part error: prn=%d even/odd=%d %d\n", prn, part1, part2);
        return -1;
    }
    if (page1==1 || page2==1) return 0; /* alert page */

    type = getbitu(buff, 2, 6); /* word type */

    if (type > 6) return 0;

    /* save 128 (112:even+16:odd) bits word (16 bytes * 7 word) */
    for (i=0, j=2; i<14; i++, j+=8) {
        raw->subfrm[sat-1][type*16+i] = getbitu(buff, j, 8);
    }
    for (i=14,j=116;i<16;i++,j+=8) {
        raw->subfrm[sat-1][type*16+i] = getbitu(buff, j, 8);
    }
    if (type != 5) return 0;
    if (!decode_gal_inav(raw->subfrm[sat-1], &eph, ion, utc)) return 0;

    if (eph.sat != sat) {
        trace(2, "sbf galrawinav satellite error: sat=%d %d\n", sat, eph.sat);
        return -1;
    }
    eph.code |= (src==17) ? (1<<0) : (1<<2); /* data source: E1 or E5b */

    adj_utcweek(raw->time, utc);
    matcpy(raw->nav.ion_gal, ion, 4, 1);
    matcpy(raw->nav.utc_gal, utc, 8, 1);

    if (!strstr(raw->opt, "-EPHALL")) {
        if (eph.iode == raw->nav.eph[sat-1].iode &&
            timediff(eph.toe,raw->nav.eph[sat-1].toe) == 0.0 &&
            timediff(eph.toc,raw->nav.eph[sat-1].toc) == 0.0) return 0;
    }
    raw->nav.eph[sat-1] = eph;
    raw->ephsat = sat;
    raw->ephset = 0; /* 0:I/NAV */

    return 2;
}
/* decode SBF raw nav message (raw navigation data) --------------------------*/
static int decode_georaw(raw_t *raw){
    uint8_t *p = raw->buff+14, buff[32];
    int i, svid, sat, prn;

    if (raw->len < 52) {
        trace(2, "sbf georawl1 length error: len=%d\n", raw->len);
        return -1;
    }

    svid = U1(p);
    sat=svid2sat(svid);
    if (!sat || satsys(sat,&prn)!=SYS_SBS) {
        trace(2, "sbf georawl1 svid error: svid=%d\n", svid);
        return -1;
    }
    if (!U1(p+1)) {
        trace(3, "sbf georawl1 parity/crc error: prn=%d err=%d\n", prn, U1(p+2));
        return 0;
    }
    if (raw->outtype) {
        sprintf(raw->msgtype+strlen(raw->msgtype), " prn=%d", prn);
    }
    raw->sbsmsg.tow = (int)time2gpst(raw->time, &raw->sbsmsg.week);
    raw->sbsmsg.prn = prn;

    for (i=0; i<8; i++) {
        setbitu(buff, 32*i, 32, U4(p+6+4*i));
    }
    memcpy(raw->sbsmsg.msg, buff, 29); /* 226 bits w/o CRC */
    raw->sbsmsg.msg[28] &= 0xC0;

    return 3;
}

/* decode SBF raw nav message (raw navigation data) for COMPASS ---------*/
static int decode_cmpraw(raw_t *raw){
    eph_t eph = {0};
    double ion[8], utc[8];
    uint8_t *p = raw->buff+14, buff[40];
    int i, id, svid, sat, prn, pgn;

    if (raw->len<52) {
        trace(2, "sbf cmpraw length error: len=%d\n", raw->len);
        return -1;
    }
    svid = U1(p);
    sat=svid2sat(svid);
    if (!sat || satsys(sat, &prn)!=SYS_CMP) {
        trace(2, "sbf cmpraw svid error: svid=%d\n", svid);
        return -1;
    }
    if (!U1(p+1)) {
        trace(3, "sbf cmpraw parity/crc error: prn=%d\n", prn);
        return 0;
    }
    if (raw->outtype) {
        sprintf(raw->msgtype+strlen(raw->msgtype), " prn=%d", prn);
    }
    for (i=0, p+=6; i<10; i++, p+=4) {
        setbitu(buff, 32*i, 32, U4(p));
    }
    id = getbitu(buff, 15, 3); /* subframe ID */
    if (id<1 || id>5) {
        trace(2, "sbf cmpraw id error: prn=%d id=%d\n", prn, id);
        return -1;
    }
    if (prn>=6 && prn<=58) { /* IGSO/MEO */
        memcpy(raw->subfrm[sat-1]+(id-1)*38, buff, 38);

        if (id == 3) {
            if (!decode_bds_d1(raw->subfrm[sat-1], &eph, NULL, NULL)) return 0;
        }
        else if (id == 5) {
            if (!decode_bds_d1(raw->subfrm[sat-1], NULL, ion, utc)) return 0;
            matcpy(raw->nav.ion_cmp, ion, 8, 1);
            matcpy(raw->nav.utc_cmp, utc, 8, 1);
            return 9;
        }
        else return 0;
    }
    else { /* GEO */
        pgn=getbitu(buff, 42, 4); /* page number */

        if (id==1 && pgn>=1 && pgn<=10) {
            memcpy(raw->subfrm[sat-1]+(pgn-1)*38, buff, 38);
            if (pgn != 10) return 0;
            if (!decode_bds_d2(raw->subfrm[sat-1], &eph, NULL)) return 0;
        }
        else if (id==1&&pgn==102) {
            memcpy(raw->subfrm[sat-1]+10*38, buff, 38);
            if (!decode_bds_d2(raw->subfrm[sat-1], NULL, utc)) return 0;
            matcpy(raw->nav.utc_cmp, utc, 8, 1);
            return 9;
        }
        else return 0;
    }
    if (!strstr(raw->opt, "-EPHALL")) {
        if (timediff(eph.toe, raw->nav.eph[sat-1].toe)==0.0) return 0;
    }
    eph.sat = sat;
    raw->nav.eph[sat-1] = eph;
    raw->ephsat = sat;
    raw->ephset = 0;
    return 2;
}
/* decode SBF NavIC/IRNSS subframe -------------------------------------------*/
static int decode_navicraw(raw_t *raw)
{
    eph_t eph = {0};
    double ion[8], utc[9];
    uint8_t *p = raw->buff+14, buff[40];
    int i, id, svid, sat, prn, ret = 0;

    if (raw->len < 52) {
        trace(2, "sbf navicraw length error: len=%d\n", raw->len);
        return -1;
    }
    svid = U1(p);
    sat=svid2sat(svid);
    if (!sat || satsys(sat,&prn)!=SYS_IRN) {
        trace(2, "sbf navicraw svid error: svid=%d\n", svid);
        return -1;
    }
    if (!U1(p+1)) {
        trace(3, "sbf navicraw parity/crc error: prn=%d err=%d\n", prn, U1(p+2));
        return 0;
    }
    if (raw->outtype) {
        sprintf(raw->msgtype+strlen(raw->msgtype), " prn=%d", prn);
    }
    for (i=0, p+=6; i<10; i++, p+=4) {
        setbitu(buff, 32*i, 32, U4(p));
    }
    id = getbitu(buff, 27, 2); /* subframe ID (0-3) */

    memcpy(raw->subfrm[sat-1]+id*37, buff, 37);

    if (id==1) { /* subframe 2 */
        if (!decode_irn_nav(raw->subfrm[sat-1], &eph, NULL, NULL)) return 0;

        if (!strstr(raw->opt, "-EPHALL")) {
            if (eph.iode==raw->nav.eph[sat-1].iode &&
                timediff(eph.toe, raw->nav.eph[sat-1].toe)==0.0) {
                return 0;
            }
        }
        eph.sat = sat;
        raw->nav.eph[sat-1] = eph;
        raw->ephsat = sat;
        raw->ephset = 0;
        return 2;
    }
    else if (id==2 || id==3) { /* subframe 3 or 4 */
        if (decode_irn_nav(raw->subfrm[sat-1], NULL, ion, NULL)) {
            matcpy(raw->nav.ion_irn, ion, 8, 1);
            ret = 9;
        }
        if (decode_irn_nav(raw->subfrm[sat-1], NULL, NULL, utc)) {
            adj_utcweek(raw->time, utc);
            matcpy(raw->nav.utc_irn, utc, 9, 1);
            ret = 9;
        }
        memset(raw->subfrm[sat-1]+id*37, 0, 37);
        return ret;
    }
    return 0;
}

/* GPS Decoded Message Block */

/* decode SBF nav message for GPS (navigation data) --------------------------*/
static int decode_gpsnav(raw_t *raw)
{
    uint8_t *p = raw->buff+8;                 /* points at TOW location */
    eph_t eph = {0};
    uint32_t tocs;
    uint8_t prn, sat, iode3;
    uint16_t week, week_toc, week_toe;

    trace(4, "SBF decode_gpsnav: len=%d\n", raw->len);

    if (raw->len < 140) {
        trace(2, "SBF decode_gpsnav frame length error: len=%d\n", raw->len);
        return -1;
    }

    prn = U1(p+6);
    sat = satno(SYS_GPS, prn);

    if (sat == 0) return -1;

    if (!(prn>=1 && prn<=37)){
        trace(2, "SBF decode_gpsnav prn error: sat=%d\n", prn);
        return -1;
    }

    week       = U2(p +   4); /* WN */
    /* byte 7: reserved */
    /* byte 8-9: WN modulo 1024) */
    eph.code   = U1(p +  10);
    eph.sva    = U1(p +  11); /* URA */
    eph.svh    = U1(p +  12);
    eph.flag   = U1(p +  13);
    eph.iodc   = U2(p +  14);
    eph.iode   = U1(p +  16);
    iode3      = U1(p +  17);
    if (eph.iode != iode3)
        trace(2, "SBF decode_gpsnav: mismatch of IODE in subframe 2 and 3: iode2=%d iode3=%d\n", eph.iode, iode3);
    eph.fit    = U1(p +  18) ? 0 : 4;
    /* byte 21: reserved */
    eph.tgd[0] = R4(p +  20);
    tocs       = U4(p +  24);
    eph.f2     = R4(p +  28);
    eph.f1     = R4(p +  32);
    eph.f0     = R4(p +  36);
    eph.crs    = R4(p +  40);
    eph.deln   = R4(p +  44) * PI;
    eph.M0     = R8(p +  48) * PI;
    eph.cuc    = R4(p +  56);
    eph.e      = R8(p +  60);
    eph.cus    = R4(p +  68);
    eph.A      = pow(R8(p +  72), 2);
    eph.toes   = U4(p +  80);
    eph.cic    = R4(p +  84);
    eph.OMG0   = R8(p +  88) * PI;
    eph.cis    = R4(p +  96);
    eph.i0     = R8(p + 100) * PI;
    eph.crc    = R4(p + 108);
    eph.omg    = R8(p + 112) * PI;
    eph.OMGd   = R4(p + 120) * PI;
    eph.idot   = R4(p + 124) * PI;
    week_toc   = adjust_WN10(week, U2(p + 128)); /* WNt_oc, modulo 1024 */
    week_toe   = adjust_WN10(week, U2(p + 130)); /* WNt_oe, modulo 1024*/

    eph.week = adjgpsweek(week);
    eph.toe = gpst2time(adjgpsweek(week_toe), eph.toes);
    eph.toc = gpst2time(adjgpsweek(week_toc), tocs);
    eph.ttr = raw->time;

    if (raw->outtype) {
        sprintf(raw->msgtype, "SBF GPS Decoded Navigation Data (PRN=%d, IODE=%d, IODC=%d, TOES=%6.0f )", prn, eph.iode, eph.iodc, eph.toes);
    }

    if (!strstr(raw->opt, "-EPHALL")) {
        if ((eph.iode == raw->nav.eph[sat-1].iode) &&
            (eph.iodc == raw->nav.eph[sat-1].iodc)) return 0;
    }

    eph.sat = sat;
    raw->nav.eph[sat-1] = eph;
    raw->ephsat = sat;

    return 2;
}

/* decode SBF gpsalm --------------------------------------------------------*/
static int decode_gpsalm(raw_t *raw)
{
    uint8_t *p = raw->buff+8;                 /* points at TOW location */
    alm_t alm;
    uint16_t week;

    trace(4,"SBF decode_gpsalm: len=%d\n", raw->len);

    if (raw->len < 60)
    {
        trace(1, "SBF decode_gpsalm: Block too short\n");
        return -1;
    }

    week      = U2(p + 4);
    alm.sat   = satno(SYS_GPS, U1(p + 6));
    /* byte 7: reserved */
    alm.e     = R4(p + 8);
    alm.toas  = U4(p + 12);
    alm.i0    = R4(p + 16);
    alm.OMGd  = R4(p + 20);
    alm.A     = pow(R4(p + 24),2);
    alm.OMG0  = R4(p + 28);
    alm.omg   = R4(p + 32);
    alm.M0    = R4(p + 36);
    alm.f1    = R4(p + 40);
    alm.f0    = R4(p + 44);
    alm.week  = adjust_WN8(week, U1(p + 48));
    alm.svconf= U1(p + 49);
    alm.svh   = U1(p + 50);  /* 8 bit health */
    /* byte 51: health summary on 6 bits (from subframe 4, page 25 and sub-frame 5 page 25) */

    if (alm.sat == 0) return -1;

    alm.toa = gpst2time(alm.week, alm.toas);

    raw->nav.alm[alm.sat-1] = alm;

    if (raw->outtype) {
        sprintf(raw->msgtype,"SBF GPS Almanach (PRN=%d)", U1(p + 6));
    }

    return 9;
}

/* decode SBF gpsion --------------------------------------------------------*/
static int decode_gpsion(raw_t *raw){
    uint8_t *p = raw->buff+8;            /* points at TOW location */

    trace(4,"SBF decode_gpsion: len=%d\n", raw->len);

    if (raw->len < 48)
    {
        trace(1,"SBF decode_gpsion: Block too short\n");
        return -1;
    }

    raw->nav.ion_gps[0] = R4(p + 8);  /* alpha_0 */
    raw->nav.ion_gps[1] = R4(p + 12); /* alpha_1 */
    raw->nav.ion_gps[2] = R4(p + 16); /* alpha_2 */
    raw->nav.ion_gps[3] = R4(p + 20); /* alpha_3 */
    raw->nav.ion_gps[4] = R4(p + 24); /* beta_0 */
    raw->nav.ion_gps[5] = R4(p + 28); /* beta_1 */
    raw->nav.ion_gps[6] = R4(p + 32); /* beta_2 */
    raw->nav.ion_gps[7] = R4(p + 36); /* beta_3 */

    if (raw->outtype) {
        sprintf(raw->msgtype,"SBF GPS Ionospheric Data");
    }

    return 9;
}

/* decode SBF gpsutc --------------------------------------------------------*/
static int decode_gpsutc(raw_t *raw)
{
    uint8_t *p = raw->buff+8;                 /* points at TOW location */
    uint16_t week;

    trace(4,"SBF decode_gpsutc: len=%d\n", raw->len);

    if (raw->len < 37)
    {
        trace(1, "SBF decode_gpsutc: Block too short\n");
        return -1;
    }

    week = U2(p + 4);
    /* GPS delta-UTC parameters */
    raw->nav.utc_gps[1] = R4(p + 8);                                  /*        A1 */
    raw->nav.utc_gps[0] = R8(p + 12);                                 /*        A0 */
    raw->nav.utc_gps[2] = U4(p + 20);                                 /*       tot */
    raw->nav.utc_gps[3] = adjust_WN8(week, U1(p + 24));               /*       WNt */
    raw->nav.utc_gps[4] = I1(p + 25);                                 /*  DEL_t_LS */
    raw->nav.utc_gps[5] = adjust_WN8(week, U1(p + 26));               /*    WN_LSF */
    raw->nav.utc_gps[6] = U1(p + 27);                                 /*        DN */
    raw->nav.utc_gps[7] = I1(p + 28);                                 /* DEL_t_LSF */

    if (raw->outtype) {
        sprintf(raw->msgtype, "SBF GPS UTC Offsets");
    }

    return 9;
}

/* decode SBF cnav message for GPS (navigation data) --------------------------*/
static int decode_gpscnav(raw_t *raw)
{
    uint8_t *p = raw->buff+8;                 /* points at TOW location */
    eph_t eph = {0};
    uint32_t tocs, tops;
    uint8_t prn, sat;

    trace(4, "SBF decode_gpscnav: len=%d\n", raw->len);

    if (raw->len < 172) {
        trace(2, "SBF decode_gpscnav frame length error: len=%d\n", raw->len);
        return -1;
    }

    prn = U1(p+6);
    sat = satno(SYS_GPS, prn);

    if (sat == 0) return -1;

    if (!(prn>=1 && prn<=37)){
        trace(2, "SBF decode_gpscnav prn error: sat=%d\n", prn);
        return -1;
    }

    eph.code   = 0;
    eph.flag   = U1(p +   7);
    eph.week   = U2(p +   8);
    eph.svh    = U1(p +  10);
    eph.sva    = I1(p +  11); /* URA */
    tops       = U4(p +  12);
    eph.toes   = U4(p +  16);
    eph.A      = R8(p +  20);
    eph.Adot   = R8(p +  28);
    eph.deln   = R4(p +  36) * PI;
    eph.ndot   = R4(p +  40);
    eph.M0     = R8(p +  44) * PI;
    eph.e      = R8(p +  52);
    eph.omg    = R8(p +  60) * PI;
    eph.OMG0   = R8(p +  68) * PI;
    eph.OMGd   = R8(p +  76) * PI;
    eph.i0     = R8(p +  84) * PI;
    eph.idot   = R4(p +  92) * PI;
    eph.cis    = R4(p +  96);
    eph.cic    = R4(p + 100);
    eph.crs    = R4(p + 104);
    eph.crc    = R4(p + 108);
    eph.cus    = R4(p + 112);
    eph.cuc    = R4(p + 116);
    tocs       = U4(p + 120);
    /* byte 124: URA_NED0 */
    /* byte 125: URA_NED1 */
    /* byte 126: URA_NED2 */
    /* byte 127: WN_op */
    eph.f2     = R4(p + 128);
    eph.f1     = R4(p + 132);
    eph.f0     = R8(p + 136);
    if (R4(p + 144) != -2.e10)
        eph.tgd[0] = R4(p + 144);
    /* 144-147: ISC_L1CA */
    /* 148-151: ISC_L1C */
    /* 152-155: ISC_L5I5 */
    /* 156-159: ISC_L5Q5 */
    eph.fit    = 0;

    eph.iodc = tops;  // IODC/IODE is not present in CNAV, use t_op instead
    eph.iode = tops;

    eph.toe = gpst2time(eph.week, eph.toes);
    eph.toc = gpst2time(eph.week, tocs);
    eph.ttr = raw->time;

    if (raw->outtype) {
        sprintf(raw->msgtype, "SBF GPS Decoded C-Navigation Data (PRN=%d, IODE=%d, IODC=%d, TOES=%6.0f )", prn, eph.iode, eph.iodc, eph.toes);
    }

    if (!strstr(raw->opt, "-EPHALL")) {
        if ((eph.iode == raw->nav.eph[sat-1].iode) &&
            (eph.iodc == raw->nav.eph[sat-1].iodc)) return 0;
    }

    eph.sat = sat;
    raw->nav.eph[sat-1] = eph;
    raw->ephsat = sat;

    return 2;
}


/* GLONASS Decoded Message Blocks */

/* decode SBF nav message for glonass (navigation data) ----------------------*/
static int decode_glonav(raw_t *raw){

    uint8_t *p = raw->buff+8;                 /* points at TOW location */
    geph_t eph = {0};
    int prn, sat;
    uint16_t week, week_toes;
    uint32_t toes, tow;

    trace(4, "SBF decode_glonav: len=%d\n", raw->len);

    if (raw->len < 96) {
        trace(2, "SBF decode_glonav frame length error: len=%d\n", raw->len);
        return -1;
    }
    prn = U1(p+6)-37;
    sat = satno(SYS_GLO, prn);

    if (sat == 0) return -1;

    if (!(prn>=1 && prn<=24)){
        trace(2, "SBF decode_glonav prn error: sat=%d\n", prn);
        return -1;
    }

    tow        = U4(p +  0) / 1000;
    week       = U2(p +  4);
    eph.frq    = U1(p +  7) - 8;
    eph.pos[0] = R8(p +  8) * 1000;
    eph.pos[1] = R8(p +  16) * 1000;
    eph.pos[2] = R8(p +  24) * 1000;
    eph.vel[0] = R4(p +  32) * 1000;
    eph.vel[1] = R4(p +  36) * 1000;
    eph.vel[2] = R4(p +  40) * 1000;
    eph.acc[0] = R4(p +  44) * 1000;
    eph.acc[1] = R4(p +  48) * 1000;
    eph.acc[2] = R4(p +  52) * 1000;
    eph.gamn   = R4(p +  56);
    eph.taun   = R4(p +  60);
    eph.dtaun  = R4(p +  64);
    toes       = U4(p +  68);
    week_toes  = adjust_WN10(week, U2(p +  72));  /* WN_toe modulo 1024 */
    /* byte 74: P1, time interval between adjacent values of t_b */
    /* byte 75: P2, 1-bit odd/eent flag of t_b */
    eph.age    = U1(p +  76);
    eph.svh    = U1(p +  77);  /* 3-bit health flag, satellite unhealthy if MSB set */
    eph.iode   = U2(p +  78);
    /* byte 80:    M,   2-bit GLONASS-M satellite identifier (01, otherwise 00) */
    /* byte 81:    P,   2-bit mode of computation of time parameters */
    /* byte 82:    l,   1-bit health flag, 0=healthy, 1=unhealthy */
    /* byte 83:    P4,  1-bit ’updated’ flag of ephemeris data */
    /* byte 84-85: N_T, 1-bit current day number within 4-year interval */
    eph.sva    = U2(p +  86);

    eph.tof    = gpst2time(week, tow);
    eph.toe    = gpst2time(week_toes, toes);

    if (raw->outtype) {
        sprintf(raw->msgtype, "SBF GLONASS Decoded Navigation Data (PRN=%d, Frequency Number=%d IODE=%d, AGE=%d )", prn, eph.frq, eph.iode, eph.age);
    }

    if (!strstr(raw->opt, "-EPHALL")) {
        if (eph.iode == raw->nav.geph[prn-1].iode) return 0;
    }

    eph.sat = sat;
    raw->nav.geph[prn-1] = eph;
    raw->ephsat = sat;
    raw->nav.glo_fcn[prn-1] = eph.frq + 8; /* savbe frequency number */

    return 2;
}

/* decode SBF gloutc --------------------------------------------------------*/
static int decode_gloutc(raw_t *raw)
{
    uint8_t *p = raw->buff+8;                 /* points at TOW location */

    trace(4, "SBF decode_gloutc: len=%d\n", raw->len);

    if (raw->len<40)
    {
        trace(1, "SBF decode_gloutc: Block too short\n");
        return -1;
    }

    /* GPS delta-UTC parameters */

    /* byte 8: N_4: 4 year interval number, starting from 1996 */
    /* byte 9: KP: notification of leap second */
    /* byte 10-11: N: calendar day number within 4 year period */
    raw->nav.utc_glo[1] = R4(p + 12);                                 /*  tau_GPS */
    raw->nav.utc_glo[0] = R8(p + 16);                                 /*  tau_c */
    raw->nav.utc_glo[2] = U4(p + 24);                                 /*  B1 */
    raw->nav.utc_glo[3] = R4(p + 28);                                 /*  B2 */

    if (raw->outtype) {
        sprintf(raw->msgtype, "SBF GLONASS UTC Offsets");
    }

    return 9;
}


/* Galileo Decoded Message Blocks */

/* decode SBF nav message for Galileo (navigation data) --------------------------*/
static int decode_galnav(raw_t *raw){

    uint8_t *p = raw->buff+8;                 /* points at TOW location */
    eph_t eph = {0};
    uint32_t tocs;
    int prn, sat;
    uint16_t week_toe, week_toc;
    uint32_t tow;

    trace(4, "SBF decode_galnav: len=%d\n", raw->len);

    if (raw->len < 149) {
        trace(2, "SBF decode_galnav frame length error: len=%d\n", raw->len);
        return -1;
    }

    prn = U1(p+6)-70;
    sat = satno(SYS_GAL, prn);

    if (sat == 0) return -1;

    if (!(prn>=1 && prn<=36)){
        trace(2, "SBF decode_galnav prn error: sat=%d\n", prn);
        return -1;
    }

    tow        = U4(p +  0);
    eph.week   = U2(p +  4); /* GAL week number */
    /* byte 6: satellite id, see above */
    eph.code   = U1(p +  7); /* 2:INAV, 16:FNAV */
    eph.A      = pow(R8(p +  8), 2);
    eph.M0     = R8(p +  16) * PI;
    eph.e      = R8(p +  24);
    eph.i0     = R8(p +  32) * PI;
    eph.omg    = R8(p +  40) * PI;
    eph.OMG0   = R8(p +  48) * PI;
    eph.OMGd   = R4(p +  56) * PI;
    eph.idot   = R4(p +  60) * PI;
    eph.deln   = R4(p +  64) * PI;
    eph.cuc    = R4(p +  68);
    eph.cus    = R4(p +  72);
    eph.crc    = R4(p +  76);
    eph.crs    = R4(p +  80);
    eph.cic    = R4(p +  84);
    eph.cis    = R4(p +  88);
    eph.toes   = U4(p +  92);
    tocs       = U4(p +  96);
    eph.f2     = R4(p + 100);
    eph.f1     = R4(p + 104);
    eph.f0     = R8(p + 108);
    week_toe   = adjust_WN12(eph.week, U2(p + 116)); /* WNt_oc */
    week_toc   = adjust_WN12(eph.week, U2(p + 118));
    eph.iode   = U2(p + 120);
    eph.iodc   = 0;
    if (eph.code == 2) /* INAV */
    {
        eph.svh = (U2(p + 122) & 0x00ff) ^ 0x0011;
        eph.sva = U1(p + 126);
    } else { /* FNAV */
        eph.svh = (U2(p + 122) & 0x0f0f) ^ 0x0101;
        /* byte 124: Health_PRS, reserved */
        eph.sva = U1(p + 125);
    }
    /* byte 127: SISA_L1AE6A, reserved */
    if (R4(p + 128) != -2.e10)
        eph.tgd[0] = R4(p + 128);
    if (R4(p + 132) != -2.e10)
        eph.tgd[1] = R4(p + 132);
    /* byte 136-139: BGD_L1AE6A, reserved */
    eph.fit    = 0;
    /* byte 140: CNAVenc: 2-bit C/NAV encryption status */

    eph.toe = gpst2time(week_toe, eph.toes);
    eph.toc = gpst2time(week_toc, tocs);
    eph.ttr = gpst2time(eph.week, tow/1000);

    if (raw->outtype) {
        sprintf(raw->msgtype, "SBF Galileo Decoded Navigation Data (PRN=%d, IODE=%d, IODC=%d, TOES=%6.0f )", prn, eph.iode, eph.iodc, eph.toes);
    }

    if (!strstr(raw->opt, "-EPHALL")) {
        if (eph.iode == raw->nav.eph[sat-1].iode) return 0;
    }

    eph.sat = sat;
    raw->nav.eph[sat-1] = eph;
    raw->ephsat = sat;

    return 2;
}

/* decode SBF galalm --------------------------------------------------------*/
static int decode_galalm(raw_t *raw)
{
    uint8_t *p = raw->buff+8;                 /* points at TOW location */
    alm_t alm;
    uint16_t week, health;

    trace(4, "SBF decode_galalm: len=%d\n", raw->len);

    if (raw->len<61)
    {
        trace(1, "SBF decode_galalm: Block too short\n");
        return -1;
    }

    week      = U2(p + 4);
    alm.e     = R4(p + 8);
    alm.toas  = U4(p + 12);
    alm.i0    = R4(p + 16) + 0.3;  /* TODO: is this offset right? */
    alm.OMGd  = R4(p + 20);
    alm.A     = pow(R4(p + 24), 2);
    alm.OMG0  = R4(p + 28);
    alm.omg   = R4(p + 32);
    alm.M0    = R4(p + 36);
    alm.f1    = R4(p + 40);
    alm.f0    = R4(p + 44);
    alm.week  = week + U1(p + 48);
    alm.sat   = satno(SYS_GAL, U1(p + 49) - 70);
    health    = U2(p + 50);
    if (health & 0x01) health &= ~0x007;
    if (health & 0x08) health &= ~0x038;
    if (health & 0x40) health &= ~0x1B0;
    alm.svh   = health;

    alm.toa   = gpst2time(alm.week, alm.toas);
    alm.svconf= 0;
    /* byte 51: IODa, 4-bit Issue of Data for the almanac */

    if (alm.sat == 0) return -1;
    raw->nav.alm[alm.sat-1] = alm;

    if (raw->outtype) {
        sprintf(raw->msgtype, "SBF Galileo Almanach (PRN=%d)", U1(p + 49) - 70);
    }

    return 9;
}

/* decode SBF galion --------------------------------------------------------*/
static int decode_galion(raw_t *raw){
    uint8_t *p = raw->buff+8;            /* points at TOW location */

    trace(4, "SBF decode_galion: len=%d\n", raw->len);

    if (raw->len<29)
    {
        trace(1, "SBF decode_galion: Block too short\n");
        return -1;
    }

    raw->nav.ion_gal[0] = R4(p + 8);
    raw->nav.ion_gal[1] = R4(p + 12);
    raw->nav.ion_gal[2] = R4(p + 16);
    raw->nav.ion_gal[3] = 0;
    /* byte 20: Bit field containing the five ionospheric storm flags */

    if (raw->outtype) {
        sprintf(raw->msgtype, "SBF Galileo Ionospheric Data");
    }

    return 9;
}

/* decode SBF galutc --------------------------------------------------------*/
static int decode_galutc(raw_t *raw)
{
    uint8_t *p = raw->buff+8;                 /* points at TOW location */
    uint16_t week;

    trace(4, "SBF decode_galutc: len=%d\n", raw->len);

    if (raw->len<37)
    {
        trace(1, "SBF decode_galutc: Block too short\n");
        return -1;
    }

    /* Galileo delta-UTC parameters */
    week = U2(p + 4);
    raw->nav.utc_gal[1] = R4(p + 8);                                  /*     A1 */
    raw->nav.utc_gal[0] = R8(p + 12);                                 /*     A0 */
    raw->nav.utc_gal[2] = U4(p + 20);                                 /*    tot */
    raw->nav.utc_gal[3] = adjust_WN8(week, U1(p + 24));               /*     WN */
    raw->nav.utc_gal[4] = I1(p + 25);                                 /*  D_tls */
    raw->nav.utc_gal[5] = adjust_WN8(week, U1(p + 26));               /* WN_LSF */
    raw->nav.utc_gal[6] = U1(p + 27);                                 /*     DN */
    raw->nav.utc_gal[7] = I1(p + 28);                                 /* D_tlsf */

    if (raw->outtype) {
        sprintf(raw->msgtype, "SBF Galileo UTC Offsets");
    }

    return 9;
}

/* BeiDou Decoded Message Blocks */

/* decode SBF nav message for Compass/Beidou (navigation data) --------------------------*/
static int decode_cmpnav(raw_t *raw)
{
    uint8_t *p = raw->buff+8;                 /* points at TOW location */
    //uint8_t *puiTmp = raw->buff+6;
    eph_t eph = {0};
    uint32_t tocs;
    int prn, sat;
    uint16_t week_toc, week_toe;

    trace(4, "SBF decode_cmpnav: len=%d\n", raw->len);

    if (raw->len < 140) {
        trace(2, "SBF decode_cmpnav frame length error: len=%d\n", raw->len);
        return -1;
    }

    prn = U1(p + 6) - 140;
    sat = satno(SYS_CMP, prn);

    if (sat == 0) return -1;

    if (!(prn >= 1 && prn <= 32)){
        trace(2, "SBF decode_cmpnav prn error: sat=%d\n", prn);
        return -1;
    }

    eph.week   = U2(p +  4);
    eph.code   = 0;
    eph.sva    = U1(p + 10);
    eph.svh    = U1(p + 11);
    eph.iodc   = U1(p + 12);
    eph.iode   = U1(p + 13);
    /* byte 14, 15: reserved */
    eph.tgd[0] = R4(p + 16);
    if (R4(p + 20) != -2.e10)
        eph.tgd[1] = R4(p + 20);
    tocs       = U4(p + 24);
    eph.f2     = R4(p + 28);
    eph.f1     = R4(p + 32);
    eph.f0     = R4(p + 36);
    eph.crs    = R4(p + 40);
    eph.deln   = R4(p + 44) * PI;
    eph.M0     = R8(p + 48) * PI;
    eph.cuc    = R4(p + 56);
    eph.e      = R8(p + 60);
    eph.cus    = R4(p + 68);
    eph.A      = pow(R8(p +  72), 2);
    eph.toes   = U4(p + 80);
    eph.cic    = R4(p + 84);
    eph.OMG0   = R8(p + 88) * PI;
    eph.cis    = R4(p + 96);
    eph.i0     = R8(p +100) * PI;
    eph.crc    = R4(p +108);
    eph.omg    = R8(p +112) * PI;
    eph.OMGd   = R4(p +120) * PI;
    eph.idot   = R4(p +124) * PI;
    week_toc   = adjust_WN14(eph.week, U2(p +128)); /* WNt_oc */
    week_toe   = adjust_WN14(eph.week, U2(p +130)); /* WNt_oe l*/
    eph.fit    = 0;

    eph.toe = bdt2time(week_toe, eph.toes);
    eph.toc = bdt2time(week_toc, tocs);
    eph.ttr = raw->time;

    if (raw->outtype) {
        sprintf(raw->msgtype, "SBF Compass Decoded Navigation Data (PRN=%d, IODE=%d, IODC=%d, TOES=%6.0f )", prn, eph.iode, eph.iodc, eph.toes);
    }

    if (!strstr(raw->opt, "-EPHALL")) {
        if (eph.iode == raw->nav.eph[sat-1].iode) return 0;
    }

    eph.sat = sat;
    raw->nav.eph[sat-1] = eph;
    raw->ephsat = sat;

    return 2;
}

/* decode SBF cmpalm --------------------------------------------------------*/
static int decode_cmpalm(raw_t *raw)
{
    uint8_t *p = raw->buff+8;                 /* points at TOW location */
    alm_t alm;
    uint16_t week;

    trace(4, "SBF decode_cmpalm: len=%d\n", raw->len);

    if (raw->len < 60)
    {
        trace(1, "SBF decode_cmpalm: Block too short\n");
        return -1;
    }

    week      = U2(p + 4);
    alm.sat   = satno(SYS_CMP, U1(p + 6) - 140);
    alm.week  = adjust_WN8(week, U1(p + 7));
    alm.toas  = U4(p + 8);
    alm.A     = pow(R4(p + 12), 2);
    alm.e     = R4(p + 16);
    alm.omg   = R4(p + 20);
    alm.M0    = R4(p + 24);
    alm.OMG0  = R4(p + 28);
    alm.OMGd  = R4(p + 32);
    alm.i0    = R4(p + 36);
    alm.f0    = R4(p + 40);
    alm.f1    = R4(p + 44);
    alm.svh   = U2(p + 48);
    alm.svconf= 0;

    alm.toa   = gpst2time(alm.week, alm.toas);

    if (alm.sat == 0) return -1;

    raw->nav.alm[alm.sat-1] = alm;

    if (raw->outtype) {
        sprintf(raw->msgtype, "SBF Compass Almanach (PRN=%d)", U1(p + 6));
    }

    return 9;
}


/* decode SBF cmpion --------------------------------------------------------*/
static int decode_cmpion(raw_t *raw){
    uint8_t *p = raw->buff+8;            /* points at TOW location */

    trace(4, "SBF decode_cmpion: len=%d\n", raw->len);

    if (raw->len < 48)
    {
        trace(1, "SBF decode_cmpion: Block too short\n");
        return -1;
    }

    raw->nav.ion_cmp[0] = R4(p + 8);
    raw->nav.ion_cmp[1] = R4(p + 12);
    raw->nav.ion_cmp[2] = R4(p + 16);
    raw->nav.ion_cmp[3] = R4(p + 20);
    raw->nav.ion_cmp[4] = R4(p + 24);
    raw->nav.ion_cmp[5] = R4(p + 28);
    raw->nav.ion_cmp[6] = R4(p + 32);
    raw->nav.ion_cmp[7] = R4(p + 36);

    if (raw->outtype) {
        sprintf(raw->msgtype,"SBF Compass Ionospheric Data");
    }

    return 9;
}


/* decode SBF cmputc --------------------------------------------------------*/
static int decode_cmputc(raw_t *raw)
{
    uint8_t *p = raw->buff+8;                 /* points at TOW location */
    uint16_t week;

    trace(4, "SBF decode_cmputc: len=%d\n", raw->len);

    if (raw->len < 32)
    {
        trace(1, "SBF decode_cmputc: Block too short\n");
        return -1;
    }

    week = U2(p + 4);

    /* Compass delta-UTC parameters */
    raw->nav.utc_cmp[1] = R4(p + 8);                                  /*        A1 */
    raw->nav.utc_cmp[0] = R8(p + 12);                                 /*        A0 */
    raw->nav.utc_cmp[2] = 0;                                          /*       tot */
    raw->nav.utc_cmp[3] = 0;                                          /*       WNt */
    raw->nav.utc_cmp[4] = I1(p + 20);                                 /*     dt_LS */
    raw->nav.utc_cmp[5] = adjust_WN8(week, U1(p + 21));               /*    WN_LSF */
    raw->nav.utc_cmp[6] = U1(p + 22);                                 /*        DN */
    raw->nav.utc_cmp[7] = I1(p + 23);                                 /* DEL_t_LSF */

    if (raw->outtype) {
        sprintf(raw->msgtype, "SBF Compass UTC Offsets");
    }

    return 9;
}

/* QZSS Decoded Message Blocks */

#if 0 /* UNUSED */

/* decode SBF nav message for QZSS (navigation data) --------------------------*/
static int decode_qzssnav(raw_t *raw){

<<<<<<< HEAD
    uint8_t *puiTmp = raw->buff+6;
    eph_t eph={0};
=======
    uint8_t *puiTmp = (raw->buff)+6;
    eph_t eph = {0};
>>>>>>> 23f28c51
    double toc;
    int prn, sat;
    uint16_t week_oc, week_oe;

    trace(4, "SBF decode_qzssnav: len=%d\n", raw->len);

<<<<<<< HEAD
    if (raw->len<140) {
        trace(2,"SBF decode_qzssnav frame length error: len=%d\n",raw->len);
=======
    if ((raw->len) < 140) {
        trace(2, "SBF decode_qzssnav frame length error: len=%d\n", raw->len);
>>>>>>> 23f28c51
        return -1;
    }

    prn = U1(puiTmp+8)-180;
    sat = satno(SYS_QZS, prn);

    if (sat == 0) return -1;

<<<<<<< HEAD
    if (!(prn>=1 && prn<=7)){
        trace(2,"SBF decode_qzssnav prn error: sat=%d\n",prn);
=======
    if (!((prn>=1) && (prn<=7))){
        trace(2, "SBF decode_qzssnav prn error: sat=%d\n", prn);
>>>>>>> 23f28c51
        return -1;
    }

    eph.code   = U1(puiTmp + 12);
    eph.sva    = U1(puiTmp + 13);
    eph.svh    = U1(puiTmp + 14);
    /* byte 15 L2 P data flag */
    eph.iodc   = U2(puiTmp + 16);
    eph.iode   = U1(puiTmp + 18);
    /* byte 19: IODE from frame 3 */
    eph.fit    = U1(puiTmp + 20);
<<<<<<< HEAD
    if (R4(p + 22) != -2.e10)
=======
    /* byte 21: reserved */
    if (R4(p + 22) != -2.e10
>>>>>>> 23f28c51
        eph.tgd[0] = R4(puiTmp + 22);
    toc        = U4(puiTmp + 26);
    eph.f2     = R4(puiTmp + 30);
    eph.f1     = R4(puiTmp + 34);
    eph.f0     = R4(puiTmp + 38);
    eph.crs    = R4(puiTmp + 42);
    eph.deln   = R4(puiTmp + 46) * PI;
    eph.M0     = R8(puiTmp + 50) * PI;
    eph.cuc    = R4(puiTmp + 58);
    eph.e      = R8(puiTmp + 62);
    eph.cus    = R4(puiTmp + 70);
    eph.A      = pow(R8(puiTmp +  74), 2);
    eph.toes   = U4(puiTmp + 82);
    eph.cic    = R4(puiTmp + 86);
    eph.OMG0   = R8(puiTmp + 90) * PI;
    eph.cis    = R4(puiTmp + 98);
    eph.i0     = R8(puiTmp +102) * PI;
    eph.crc    = R4(puiTmp +110);
    eph.omg    = R8(puiTmp +114) * PI;
    eph.OMGd   = R4(puiTmp +122) * PI;
    eph.idot   = R4(puiTmp +126) * PI;
    week_oc    = U2(puiTmp +130); /* WNt_oc */
    week_oe    = U2(puiTmp +132); /* WNt_oe l*/

    eph.week = adjust_WN10(week_oc);
    eph.toe = gpst2time(adjust_WN10(week_oe), eph.toes);
    eph.toc = gpst2time(eph.week, toc);
    eph.ttr = raw->time;

    if (raw->outtype) {
        sprintf(raw->msgtype, "SBF QZSS Decoded Navigation Data (PRN=%d, IODE=%d, IODC=%d, TOES=%6.0f )", prn, eph.iode, eph.iodc, eph.toes);
    }

    if (!strstr(raw->opt, "-EPHALL")) {
        if (eph.iode == raw->nav.eph[sat-1].iode) return 0;
    }

<<<<<<< HEAD
    eph.sat=sat;
    raw->nav.eph[sat-1]=eph;
    raw->ephsat=sat;
=======
    if (sat == 0) return -1;

    eph.sat = sat;
    raw->nav.eph[sat-1] = eph;
    raw->ephsat = sat;
>>>>>>> 23f28c51
    return 2;
}

#endif /* UNUSED */



/* decode SBF nav message for sbas (navigation data) ----------------------*/
static int decode_geonav(raw_t *raw)
{
    uint8_t *p = raw->buff+8;                 /* points at TOW location */
    seph_t eph = {0};
    int prn, sat;
    uint16_t week;
    uint32_t tod, tow;

    trace(4, "SBF decode_geonav: len=%d\n", raw->len);

    if (raw->len < 104) {
        trace(2, "SBF decode_geonav frame length error: len=%d\n", raw->len);
        return -1;
    }
    prn = U1(p+6);
    sat = satno(SYS_SBS, prn);

    if (!(prn>=120 && prn<=140)){
        trace(2, "SBF decode_geonav prn error: sat=%d\n", prn);
        return -1;
    }

    if (sat == 0) return -1;

    tow        = U4(p +  0)/1000;
    week       = U2(p +  4);
    /* byte 7: reserved */
    /* byte 8, 9: IODN */
    eph.sva    = U2(p + 10);
    tod        = U4(p + 12);
    eph.pos[0] = R8(p + 16);
    eph.pos[1] = R8(p + 24);
    eph.pos[2] = R8(p + 32);
    eph.vel[0] = R8(p + 40);
    eph.vel[1] = R8(p + 48);
    eph.vel[2] = R8(p + 56);
    eph.acc[0] = R8(p + 64);
    eph.acc[1] = R8(p + 72);
    eph.acc[2] = R8(p + 80);
    eph.af0    = R4(p + 88);
    eph.af1    = R4(p + 92);

    eph.tof    = gpst2time(week, tow);
    eph.t0     = adjday(eph.tof, tod);
    eph.svh    = eph.sva==15 ? 1 : 0;

    /* debug */
    trace(2, "sat=%2d, week=%d, tow=%f\n", sat, week, tow);

    if (raw->outtype) {
        sprintf(raw->msgtype, "SBF SBAS Decoded Navigation Data (PRN=%d, TOW=%d, SVA=%d )", prn, tow, eph.sva);
    }

    if (!strstr(raw->opt, "-EPHALL")) {
        if (fabs(timediff(eph.t0, raw->nav.seph[prn-120].t0)) < 1.0 &&
            eph.sva == raw->nav.seph[prn-120].sva)
            return 0;
    }

    eph.sat = sat;
    raw->nav.seph[prn-120] = eph;
    raw->ephsat = eph.sat;

    return 2;
}

#if 1 /* UNUSED */

/* type 2-5,0: fast corrections ---------------------------------------*/
static int decode_sbsfast(raw_t *raw)
{
    int i, j;
    int prn, sat;
    uint8_t sbLength, sbCount, iodf, type;
    double prc_old, dt;
    gtime_t t0_old;
    uint32_t tow;
    uint16_t week;
    uint8_t *p = raw->buff+8;

    trace(4, "SBF decode_sbsfast: len=%d\n", raw->len);

    if (raw->len<20)
    {
        trace(1, "SBF decode_sbsfast: Block too short\n");
        return -1;
    }

    /* get satellite number */
    prn = U1(p+6);
    if (prn < 120) return -1;
    if (prn > 140) return -1;

    sat = satno(SYS_SBS, prn);
    if (sat == 0) return -1;

    if (raw->outtype) {
        sprintf(raw->msgtype, "SBF SBAS Ionosphere Fast Correction from PRN=%d", prn);
    }

    tow = U4(p+0)/1000;
    week = U2(p+4);

    type = U1(p+7);
    if (raw->nav.sbssat.iodp != U1(p+8)) return 0;
    iodf = U1(p+9);
    sbCount = U1(p+10);
    sbLength = U1(p+11);

    if (type > 5 || type == 1) return -1;

    for (i=0; i<sbCount; i++) {
        j = U1(p+12+i*sbLength+1);
        if (j >= raw->nav.sbssat.nsat) break;
        t0_old = raw->nav.sbssat.sat[j].fcorr.t0;
        prc_old = raw->nav.sbssat.sat[j].fcorr.prc;

        raw->nav.sbssat.sat[j].fcorr.t0 = gpst2time(week, tow);
        raw->nav.sbssat.sat[j].fcorr.udre = U1(p+12+i*sbLength+1);
        raw->nav.sbssat.sat[j].fcorr.prc = R4(p+12+i*sbLength+4);

        dt = timediff(raw->nav.sbssat.sat[j].fcorr.t0, t0_old);
        if (t0_old.time==0 || dt<=0.0 || 18.0<dt || raw->nav.sbssat.sat[j].fcorr.ai==0) {
            raw->nav.sbssat.sat[j].fcorr.rrc = 0.0;
            raw->nav.sbssat.sat[j].fcorr.dt = 0.0;
        }
        else {
            raw->nav.sbssat.sat[j].fcorr.rrc = (raw->nav.sbssat.sat[j].fcorr.prc-prc_old)/dt;
            raw->nav.sbssat.sat[j].fcorr.dt = dt;
        }
        raw->nav.sbssat.sat[j].fcorr.iodf = iodf;
    }
    trace(5, "SBF decode_sbsfast: type=%d iodf=%d\n", U1(p+9), iodf);
    return 3;
}

/* decode type 1: prn masks --------------------------------------------------*/
static int decode_sbsprnmask(raw_t *raw)
{
    int i, n, sat, prn;
    uint8_t *p = raw->buff+8;

    trace(4, "SBF decode_sbsprnmask:\n");

    if (raw->len < 17)
    {
        trace(1, "SBF decode_sbsprnmask: Block too short\n");
        return -1;
    }

    /* get satellite number */
    prn = U1(p+6);
    if (prn < 120) return -1;
    if (prn > 139) return -1;

    raw->nav.sbssat.iodp = U1(p+7);
    raw->nav.sbssat.nsat = U1(p+8);

    if (raw->outtype) {
        sprintf(raw->msgtype, "SBF SBAS PRN Mask from PRN=%d", prn);
    }

    for (n=0; n<raw->nav.sbssat.nsat && n<MAXSAT; n++) {
       i = U1(p+9+n);
       if      (i<= 37) sat = satno(SYS_GPS, i);    /*   0- 37: gps */
       else if (i<= 61) sat = satno(SYS_GLO, i-37); /*  38- 61: glonass */
       else if (i<=119) sat = 0;                    /*  62-119: future gnss */
       else if (i<=138) sat = satno(SYS_SBS, i);    /* 120-138: geo/waas */
       else if (i<=182) sat = 0;                    /* 139-182: reserved */
       else if (i<=192) sat = satno(SYS_SBS, i+10); /* 183-192: qzss ref [2] */
       else if (i<=202) sat = satno(SYS_QZS, i);    /* 193-202: qzss ref [2] */
       else             sat = 0;                    /* 203-   : reserved */
       raw->nav.sbssat.sat[n].sat = sat;
    }

    trace(5, "SBF decode_sbsprnmask: nprn=%d iodp=%d\n", n, raw->nav.sbssat.iodp);

    return 3;
}

/* decode type 6: integrity info ---------------------------------------------*/
static int decode_sbsintegriy(raw_t *raw)
{
    int i, prn;
    uint8_t *p = raw->buff+6;
    uint8_t iodf[4], udre;


    trace(4, "decode_sbsintegriy:\n");

    if (raw->len<71)
    {
        trace(1, "SBF decode_sbsintegriy: Block too short\n");
        return -1;
    }

    /* get satellite number */
    prn = U1(p+8);
    if (prn < 120) return -1;
    if (prn > 139) return -1;

    if (raw->outtype) {
        sprintf(raw->msgtype, "SBF SABS Integrity Data from PRN=%d", prn);
    }

    for (i=0; i<4; i++) {
        iodf[i] = U1(p+10+i);
    }
<<<<<<< HEAD
    /* Limited to 51 to avoid overflow of iodf[]. TODO check the logic */
    for (i=0; i<raw->nav.sbssat.nsat && i<51; i++) {
=======
    for (i=0; i<raw->nav.sbssat.nsat && i<=51; i++) {
>>>>>>> 23f28c51
        if (raw->nav.sbssat.sat[i].fcorr.iodf != iodf[i/13]) continue;
        udre = U1(p+14+i);
        raw->nav.sbssat.sat[i].fcorr.udre = udre;
    }
    trace(5, "SBF decode_sbsintegriy: iodf=%d %d %d %d\n", iodf[0], iodf[1], iodf[2], iodf[3]);
    return 3;
}

/* decode type 7: fast correction degradation factor -------------------------*/
static int decode_sbsfastcorrdegr(raw_t *raw)
{
    int i,prn;
    uint8_t *p=raw->buff+6;


    trace(4,"SBF decode_sbsfastcorrdegr:\n");

    if (raw->len<68)
    {
        trace(1,"SBF decode_sbsfastcorrdegr: Block too short\n");
        return -1;
    }

    /* get satellite number */
    prn=U1(p+8);
    if (prn < 120) return -1;
    if (prn > 139) return -1;

    if (raw->outtype) {
        sprintf(raw->msgtype,"SBF SBAS Fast Correction Degradation Factor from PRN=%d", prn);
    }

    if (raw->nav.sbssat.iodp!=U1(p+9)) return 0;

    raw->nav.sbssat.tlat=U1(p+10);

    for (i=0;i<raw->nav.sbssat.nsat&&i<MAXSAT;i++) {
        raw->nav.sbssat.sat[i].fcorr.ai=U1(p+11+i);
    }
    return 0;
}

/* decode type 26: ionospheric delay corrections -----------------------------*/
static int decode_sbsionodelay(raw_t *raw)
{
    int i, j, give, prn;
    int band;
    uint8_t *p = raw->buff+8, sbLength, count;
    uint16_t week;
    uint32_t tow;

    trace(4, "SBF decode_sbsionodelay:\n");

    if (raw->len<20)
    {
        trace(1, "SBF decode_sbsionodelay: Block too short\n");
        return -1;
    }

    /* get satellite number */
    prn = U1(p+6);
    if (prn < 120) return -1;
    if (prn > 139) return -1;

    if (raw->outtype) {
        sprintf(raw->msgtype, "SBF SBAS Ionospheric Delay Correction from PRN=%d", prn);
    }

    band = U1(p+7);

    if (band>MAXBAND || raw->nav.sbsion[band].iodi != U1(p+8)) return 0;

    tow = U4(p)/1000;
    week = U2(p+4);

    count = U1(p+9);
    sbLength = U1(p+10);

    if (count != 15)
    {
        trace(1, "SBF decode_sbsionodelay: wrong number of IDC blocks: %d\n", count);
        return -1;
    }

    for (i=0; i<count; i++) {
        j = U1(p+12+i*sbLength);
        give = U1(p+12+i*sbLength+1);

        raw->nav.sbsion[band].igp[j].t0 = gpst2time(week, tow);
        raw->nav.sbsion[band].igp[j].delay = R4(p+12+i*sbLength+4);
        raw->nav.sbsion[band].igp[j].give = give;

        if (raw->nav.sbsion[band].igp[j].give >= 16) {
            raw->nav.sbsion[band].igp[j].give = 0;
        }
    }
    trace(5, "decode_sbsionodelay: band=%d\n", band);
    return 3;
}

/* decode type 18: ionospheric grid point masks ------------------------------*/
static int decode_sbsigpmask(raw_t *raw) /* TODO: verify this function */
{
    const sbsigpband_t *b;
    int i, j, n, m, prn;
    uint8_t band;

    uint8_t *p = raw->buff+8;

    trace(4, "SBF decode_sbsigpmask:\n");

    if (raw->len < 20)
    {
        trace(1, "SBF decode_sbsigpmask: Block too short\n");
        return -1;
    }

    /* get satellite number */
    prn = U1(p+6);
    if (prn < 120) return -1;
    if (prn > 139) return -1;

    if (raw->outtype) {
        sprintf(raw->msgtype, "SBF SBAS Ionospheric Grid Points from PRN=%d", prn);
    }

    band = U1(p+8);

    if      (band <= 8) {b = igpband1[band]; m = 8;}
<<<<<<< HEAD
    else if (band <= 10) {b = igpband2[band-9]; m = 5;}
=======
    else if (band<=10) {b = igpband2[band-9]; m = 5;}
>>>>>>> 23f28c51
    else return 0;

    raw->nav.sbsion[band].iodi = U1(p+9);
    raw->nav.sbsion[band].nigp = U1(p+10);

    for (n=0; n<raw->nav.sbsion[band].nigp; n++)
    {
        i = U1(p+11+n);
        for (j=0; j<m; j++) {
            if (i<b[j].bits || b[j].bite<i) continue;
            raw->nav.sbsion[band].igp[n].lat   = band<=8 ? b[j].y[i-b[j].bits] : b[j].x;
            raw->nav.sbsion[band].igp[n++].lon = band<=8 ? b[j].x : b[j].y[i-b[j].bits];
            break;
        }
    }

    trace(5, "decode_sbsigpmask: band=%d nigp=%d\n", band, n);

    return 3;
}
/* decode long term correction ------------------------------------------*/
static int decode_sbslongcorrh(raw_t* raw)
{
    int prn, i;
    uint8_t *p = raw->buff+8;
    uint8_t count, sbLength, no;
    uint32_t tow;
    uint16_t week;
    int64_t t;

    trace(4, "SBF decode_sbslongcorrh:\n");

    if (raw->len<20)
    {
        trace(1, "SBF decode_sbslongcorrh: Block too short\n");
        return -1;
    }

    /* get satellite number */
    prn = U1(p+6);
    if (prn < 120) return -1;
    if (prn > 139) return -1;

    if (raw->outtype) {
        sprintf(raw->msgtype, "SBF SBAS Long Term Corrections from PRN=%d", prn);
    }

    tow = U4(p + 0)/1000;
    week = U2(p+4);

    count = U1(p+7);
    sbLength = U1(p+8);

    if (count > 4) return -1;

    for (i=0; i<count; i++)
    {
        no = U1(p+12+i*sbLength+1);
        raw->nav.sbssat.sat[no-1].lcorr.iode    = U1(p+12+i*sbLength+ 3);
        raw->nav.sbssat.sat[no-1].lcorr.dpos[0] = R4(p+12+i*sbLength+ 4);
        raw->nav.sbssat.sat[no-1].lcorr.dpos[1] = R4(p+12+i*sbLength+ 8);
        raw->nav.sbssat.sat[no-1].lcorr.dpos[2] = R4(p+12+i*sbLength+12);
        raw->nav.sbssat.sat[no-1].lcorr.daf0 = R4(p+12+i*sbLength+28);
        if (U1(p+12+i*sbLength+0) == 1)
        {
            raw->nav.sbssat.sat[no-1].lcorr.dvel[i] = R4(p+12+i*sbLength+16);
            raw->nav.sbssat.sat[no-1].lcorr.dvel[i] = R4(p+12+i*sbLength+20);
            raw->nav.sbssat.sat[no-1].lcorr.dvel[i] = R4(p+12+i*sbLength+24);

            raw->nav.sbssat.sat[no-1].lcorr.daf1 = R4(p+12+i*sbLength+32);

            /* time of day */
            t = (int)U4(p+12+i*sbLength+32)-(int)tow % 86400;  /* calculate day offset from TOW */
            if      (t <= -43200) t += 86400;
            else if (t >   43200) t -= 86400;
            raw->nav.sbssat.sat[no-1].lcorr.t0 = gpst2time(week, tow+t);
        } else
        {
            raw->nav.sbssat.sat[no-1].lcorr.dvel[0] = raw->nav.sbssat.sat[no-1].lcorr.dvel[1] = raw->nav.sbssat.sat[no-1].lcorr.dvel[2] = 0.0;
            raw->nav.sbssat.sat[no-1].lcorr.daf1 = 0;
            raw->nav.sbssat.sat[no-1].lcorr.t0 = gpst2time(week, tow);
        };

    };

    return 3;
}

#endif /* UNUSED */

/* decode SBF raw message --------------------------------------------------*/
static int decode_sbf(raw_t *raw)
{
    unsigned short crc;
    uint32_t week, tow;
    char tstr[32];

    /* read the SBF block ID and revision */
    int type = U2(raw->buff+4) & 0x1fff << 0;
    int revision = U2(raw->buff+4) >> 13;
    (void)revision;  /* unused */

    trace(3, "decode_sbf: type=%04x len=%d\n", type, raw->len);

    /* read the SBF block CRC */
    crc = U2(raw->buff+2);

    /* checksum skipping first 4 bytes */
    if (sbf_checksum(raw->buff+4, raw->len-4) !=  crc){
        trace(2, "sbf checksum error: type=%04x len=%d\n", type, raw->len);
        return -1;
    }

    if (raw->len < 14) {
        trace(2, "sbf length error: type=%d len=%d\n", type, raw->len);
        return -1;
    }
    tow = U4(raw->buff+8);
    week = U2(raw->buff+12);
    if (tow == 4294967295u || week == 65535u) {
        trace(2, "sbf tow/week error: type=%d len=%d\n", type, raw->len);
        return -1;
    }
    raw->time = gpst2time(week, tow*0.001);

    if (raw->outtype) {
        time2str(raw->time, tstr, 2);
        sprintf(raw->msgtype, "SBF %4d (%4d): %s", type, raw->len, tstr);
    }

    switch (type) {
        /* Measurement Blocks */

        /* only read and store data and indicate new obs data only at ID_MEASEPOCH_END */
        case ID_MEASEPOCH:      decode_measepoch(raw); return 0;
        case ID_MEASEPOCHEXTRA:
            if (raw->outtype) {
                sprintf(raw->msgtype, "SBF Measurement Data Extra");
            }
            return 0;
        case ID_MEASE3RNG:      decode_meas3ranges(raw); return 0;
        case ID_MEASE3DOPPLER:  decode_meas3Doppler(raw); return 0;
        case ID_MEASE3CN:       decode_meas3CN(raw); return 0;
        case ID_MEASEPOCH_END:
            if (raw->outtype) {
                sprintf(raw->msgtype, "SBF Measurement Epoch End");
            }
            return 1;


        /* Navigation Page Blocks */
        case ID_GPSRAWCA:
        case ID_GPSRAWL2C:
        case ID_GPSRAWL5:       return decode_gpsrawcanav(raw, SYS_GPS);
#ifdef ENAGLO
        case ID_GLORAWCA:       return decode_glorawcanav(raw);
#endif
#ifdef ENAGAL
        case ID_GALRAWINAV:     return decode_galrawinav(raw);
        case ID_GALRAWFNAV:     return decode_galrawfnav(raw);
        //case ID_GALRAWCNAV:     return decode_galrawcnav(raw);
#endif
#ifdef ENACMP
        case ID_BDSRAW:         return decode_cmpraw(raw);
#endif
#ifdef TESTING /* not tested */
#ifdef ENAQZS
        case ID_QZSSL1CA:
        case ID_QZSSL2C:
        case ID_QZSSL5:        return decode_rawnav(raw, SYS_QZS);
#endif

#else
        case ID_QZSSL1CA:
        case ID_QZSSL2C:
        case ID_QZSSL5:
            return 0;
#endif
#ifdef ENAIRN
        case ID_IRNSSRAW:           return decode_navicraw  (raw);
#endif

        /* GPS Decoded Message Blocks */
        case ID_GPSNAV:         return decode_gpsnav(raw);
        case ID_GPSION:         return decode_gpsion(raw);
        case ID_GPSUTC:         return decode_gpsutc(raw);
        case ID_GPSALM:         return decode_gpsalm(raw);
        case ID_GPSCNAV:        return decode_gpscnav(raw); /* todo */

        /* GLONASS Decoded Message Blocks */
#ifdef ENAGLO
        case ID_GLONAV:         return decode_glonav(raw);
        case ID_GLOTIME:        return decode_gloutc(raw);
#endif
        /* Galileo Decoded Message Blocks */
#ifdef ENAGAL
        case ID_GALNAV:         return decode_galnav(raw);
        case ID_GALION:         return decode_galion(raw);
        case ID_GALUTC:         return decode_galutc(raw);
        case ID_GALALM:         return decode_galalm(raw);
#endif
        /* BeiDou Decoded Message Blocks */
#ifdef ENACMP
        case ID_BDSNAV:         return decode_cmpnav(raw);
        case ID_BDSION:         return decode_cmpion(raw);
        case ID_BDSALM:         return decode_cmpalm(raw);
        case ID_BDSUTC:         return decode_cmputc(raw);
#endif
        case ID_GEONAV:         return decode_geonav(raw);
        case ID_GEORAWL1:
        case ID_GEORAWL5:       return decode_georaw(raw);

        /* QZSS Decoded Message Blocks */
#ifdef TESTING /* not tested */
#ifdef ENAQZS
        case ID_QZSSNAV:       return decode_qzssnav(raw);
        case ID_QZSSALM:       return 0; /* todo */
#endif

#else
        case ID_QZSSNAV:
        case ID_QZSSALM:
            return 0;
#endif

        /* NavIC/IRNSS Decoded Message Blocks */

        /* SBAS L1 Decoded Message Blocks */
#if 1 /* not yet supported by RTKLIB, todo */
        case ID_GEOMT00:        return decode_sbsfast(raw);
        case ID_GEOPRNMASK:     return decode_sbsprnmask(raw);
        case ID_GEOFASTCORR:    return decode_sbsfast(raw);
        case ID_GEOINTEGRITY:   return decode_sbsintegriy(raw);
        case ID_GEOFASTCORRDEGR:return decode_sbsfastcorrdegr(raw);
        case ID_GEOIGPMASK:     return decode_sbsigpmask(raw);
        case ID_GEOLONGTERMCOR: return decode_sbslongcorrh(raw);
        case ID_GEOIONODELAY:   return decode_sbsionodelay(raw);
#else
        case ID_GEOMT00:
        case ID_GEOPRNMASK:
        case ID_GEOFASTCORR:
        case ID_GEOINTEGRITY:
        case ID_GEOFASTCORRDEGR:
        case ID_GEOIGPMASK:
        case ID_GEOLONGTERMCOR:
        case ID_GEOIONODELAY:

            return 0;
#endif /* UNUSED */


#if 1 /* UNUSED */
        case ID_GLOALM:         return 0; /* to be checked */
        case ID_SATVISIBILITY:  return 0; /* to be checked */
        case ID_DIFFCORRIN:     return 0; /* to be checked */
        case ID_BASESTATION:    return 0; /* to be checked */
        case ID_RTCMDATUM:      return 0; /* to be checked */
        case ID_GEONETWORKTIME: return 0; /* to be checked */
        case ID_PVTSATCART:return 0; /* to be checked */
        case ID_GEOCORR:return 0; /* to be checked */
#endif /* UNUSED */

        /* commands that don't need to be handled */
            /* Measurement Blocks */
        case ID_MEASE3PP:
        case ID_MEASE3MP:
            /* Galileo Decoded Message Blocks */
        case ID_GALGSTGPS:
        case ID_GALARRLM:
            /* SBAS L1 Decoded Message Blocks */
        case ID_GEOSERVICELEVEL:
        case ID_GEOCLOCKEPHCOVMATRIX:
        case ID_GEODEGRFACTORS:
        case ID_PVTRESIDUALS:
            /* GNSS Position, Velocity and Time Blocks */
        case ID_PVTCART:
        case ID_PVTGEOD:
        case ID_COVCART:
        case ID_COVGEOD:
        case ID_VELCOVCART:
        case ID_VELCOVGEOD:
        case ID_DOP:
        case ID_POSCART:
        case ID_PVTLOCAL:
        case ID_POSPROJ:
        case ID_RAIMSTATS:
        case ID_BASEVECCART:
        case ID_BASEVECGEOD:
        case ID_PVTSUPPORT:
        case ID_PVTSUPPORTA:
        case ID_PVTEND:
            /* GNSS Attitude Blocks */
        case ID_ATTEULER:
        case ID_ATTCOVEULER:
        case ID_AUXPOS:
        case ID_ENDATT:
            /* Receiver Time Blocks */
        case ID_RXTIME:
        case ID_PPSOFFSET:
            /* External Event Blocks */
        case ID_EXEVENT:
        case ID_EXEVENTCART:
        case ID_EXEVENTGEO:
        case ID_EXEVENTBASEVEC:
            /* Status Blocks */
        case ID_CHNSTATUS:
        case ID_RXSTATUS:
        case ID_INPUTLINK:
        case ID_OUTPUTLINK:
        case ID_NTRIPCLTSTAT:
        case ID_NTRIPSVRSTAT:
        case ID_IPSTATUS:
        case ID_WIFIAPSTATUS:
        case ID_WIFICLTSTATUS:
        case ID_DYNDNSSTATUS:
        case ID_POWERSTATUS:
        case ID_QUALIND:
        case ID_DISKSTATUS:
        case ID_LOGSTATUS:
        case ID_RFSTATUS:
        case ID_P2PPSTATUS:
        case ID_COSMOSTATUS:
        case ID_GALAUTHSTATUS:
            /* Miscellaneous Blocks */
        case ID_RXSETUP:
        case ID_RXMESSAGE:
        case ID_COMMANDS:
        case ID_COMMENT:
        case ID_BBSMPS:
        case ID_RFCOMPS:
        case ID_ASCIIIN:
        case ID_ENCAPSOUT:
            /* Advanced Blocks */
        case ID_SYSINFO:

            return 0;
        default:
#if 0 /* debug output */
            if (raw->outtype) {
                sprintf(raw->msgtype,"SBF 0x%04X (%4d):",type, raw->len);
            }
#endif
            trace(3, "decode_sbf: unused frame type=%04x len=%d\n", type, raw->len);
        /* there are many more SBF blocks to be extracted */
    }
    return 0;
}

/* sync to the beginning of a block ------------------------------------------*/
static int sync_sbf(unsigned char *buff, unsigned char data)
{
    buff[0] = buff[1];
    buff[1] = data;
    return buff[0]== SBF_SYNC1 && buff[1]==SBF_SYNC2;
}
/* input sbf raw data from stream ----------------------------------------------
* get to the next sbf raw block from stream
* args   : raw_t  *raw   IO     receiver raw data control struct
*          unsigned char data I stream data (1byte)
* return : status (-1: error message, 0: no message, 1: input observation data,
*                  2: input ephemeris, 3: input sbas message,
*                  9: input ion/utc parameter)
*          to specify input options for sbf, set raw->opt to the following
*          option strings separated by spaces.
*
*
*          -EPHALL : input all ephemerides
*          -AUX1   : select antenna Aux1  (default: main)
*          -AUX2   : select antenna Aux2  (default: main)
*          -GL1W   : select 1W for GPS L1 (default: 1C)
*          -GL1L   : select 1L for GPS L1 (default: 1C)
*          -GL2L   : select 2L for GPS L2 (default: 2W)
*          -RL1P   : select 1P for GLO G1 (default: 1C)
*          -RL2C   : select 2C for GLO G2 (default: 2P)
*          -JL1L   : select 1L for QZS L1 (default: 1C)
*          -JL1Z   : select 1Z for QZS L1 (default: 1C)
*          -CL1P   : select 1P for BDS B1 (default: 2I)
*          -GALINAV: select I/NAV for Galileo ephemeris (default: all)
*          -GALFNAV: select F/NAV for Galileo ephemeris (default: all)
*-----------------------------------------------------------------------------*/
extern int input_sbf(raw_t *raw, unsigned char data)
{
    trace(5, "input_sbf: data=%02x\n",data);

    if (raw->nbyte == 0) {
        if (sync_sbf(raw->buff, data)) raw->nbyte = 2;
        return 0;
    }
    raw->buff[raw->nbyte++] = data;

    if (raw->nbyte < 8) return 0;

    if ((raw->len = U2(raw->buff+6)) > MAXRAWLEN) {
        trace(2, "sbf length error: len=%d\n", raw->len);
        raw->nbyte = 0;
        return -1;
    }
    if (raw->nbyte<raw->len) return 0;
    raw->nbyte = 0;

    return decode_sbf(raw);
}
/* sbf raw block finder --------------------------------------------------------
* get to the next sbf raw block from file
* args   : raw_t  *raw   IO     receiver raw data control struct
*          FILE   *fp    I      file pointer
* return : status(-2: end of file, -1...9: same as above)
*-----------------------------------------------------------------------------*/
extern int input_sbff(raw_t *raw, FILE *fp)
{
    int i, data;
    trace(4, "input_sbff:\n");

    /* go to the beginning of the first block */
    if (raw->nbyte == 0) {
        for (i=0;;i++) {
            data=fgetc(fp);
            if (data == EOF) return -2;
            if (sync_sbf(raw->buff, (unsigned char)data)) break;
            if (i >= MAXRAWLEN) return 0;
        }
    }

    /* load block header content (8 bytes) in raw->buff */
    /* since we already read the first two, we just read the next 6 bytes */
    if (fread(raw->buff+2, 1, 6, fp) < 6) return -2;
    raw->nbyte = 8;

    /* decode the length of the block and store it in len*/
    if ((raw->len = U2(raw->buff+6)) > MAXRAWLEN) {
        trace(2, "sbf length error: len=%d\n", raw->len);
        raw->nbyte = 0;
        return -1;
    }

    /* let's store in raw->buff the whole block of length len */
    /* 8 bytes have been already read, we read raw->len-8 more */
    if (fread(raw->buff+8, 1, raw->len-8, fp) < (size_t)(raw->len-8)) return -2;
    raw->nbyte = 0;           /* this indicates where we point inside raw->buff */

    /* decode SBF block */
    return decode_sbf(raw);
}<|MERGE_RESOLUTION|>--- conflicted
+++ resolved
@@ -269,15 +269,6 @@
 
 
 /* get fields (little-endian) ------------------------------------------------*/
-<<<<<<< HEAD
-#define U1(p) (*((unsigned char *)(p)))
-#define I1(p) (*((signed char *)(p)))
-static uint16_t       U2(uint8_t *p) {uint16_t       u; memcpy(&u,p,2); return u;}
-static uint32_t       U4(uint8_t *p) {uint32_t       u; memcpy(&u,p,4); return u;}
-static float          R4(uint8_t *p) {float          r; memcpy(&r,p,4); return r;}
-static double         R8(uint8_t *p) {double         r; memcpy(&r,p,8); return r;}
-static int32_t        I4(uint8_t *p) {int32_t        u; memcpy(&u,p,4); return u;}
-=======
 #define U1(p) (*((const uint8_t *)(p)))
 #define I1(p) (*((const int8_t *)(p)))
 static uint16_t U2(const uint8_t *p) {uint16_t u; memcpy(&u, p, 2); return u;}
@@ -286,8 +277,6 @@
 static double   R8(const uint8_t *p) {double   r; memcpy(&r, p, 8); return r;}
 static int32_t  I4(const uint8_t *p) {int32_t  u; memcpy(&u, p, 4); return u;}
 static int16_t  I2(const uint8_t *p) {int16_t  i; memcpy(&i, p, 2); return i;}
-
->>>>>>> 23f28c51
 
 /* checksum lookup table -----------------------------------------------------*/
 static const unsigned short CRC_16CCIT_LookUp[256] = {
@@ -618,12 +607,8 @@
             p += len1 + len2*n2; /* skip block (and its sub-blocks)*/
             continue;
         }
-<<<<<<< HEAD
-        idx = sig2idx(sat, sig, raw->opt, &code);
+        idx = meas2_sig2idx(sat, sig, raw->opt, &code);
         if (idx < 0) {
-=======
-        if ((idx = meas2_sig2idx(sat, sig, raw->opt, &code)) < 0) {
->>>>>>> 23f28c51
             trace(2, "sbf measepoch sig error: sat=%d sig=%d\n", sat, sig);
             p+= len1 + len2*n2;  /* skip block (and its sub-blocks)*/
             continue;
@@ -1356,16 +1341,10 @@
 
     memcpy(raw->subfrm[sat-1]+(id-1)*30, _buf, 30);
 
-<<<<<<< HEAD
     /* TODO decode_frame returns 1 or 0 */
-    if (decode_frame(raw->subfrm[sat-1]   , &eph, NULL, NULL, NULL) == 1 &&
-        decode_frame(raw->subfrm[sat-1]+30, &eph, NULL, NULL, NULL) == 2 &&
-        decode_frame(raw->subfrm[sat-1]+60, &eph, NULL, NULL, NULL) == 3) {
-=======
     if (decode_frame(raw->subfrm[sat-1]   , &eph, NULL, NULL, NULL) == 0 &&
         decode_frame(raw->subfrm[sat-1]+30, &eph, NULL, NULL, NULL) == 0 &&
         decode_frame(raw->subfrm[sat-1]+60, &eph, NULL, NULL, NULL) == 0) {
->>>>>>> 23f28c51
 
         if (!strstr(raw->opt, "-EPHALL")) {
             if (eph.iode == raw->nav.eph[sat-1].iode &&
@@ -2557,27 +2536,16 @@
 
 /* decode SBF nav message for QZSS (navigation data) --------------------------*/
 static int decode_qzssnav(raw_t *raw){
-
-<<<<<<< HEAD
-    uint8_t *puiTmp = raw->buff+6;
-    eph_t eph={0};
-=======
     uint8_t *puiTmp = (raw->buff)+6;
     eph_t eph = {0};
->>>>>>> 23f28c51
     double toc;
     int prn, sat;
     uint16_t week_oc, week_oe;
 
     trace(4, "SBF decode_qzssnav: len=%d\n", raw->len);
 
-<<<<<<< HEAD
-    if (raw->len<140) {
+    if (raw->len < 140) {
         trace(2,"SBF decode_qzssnav frame length error: len=%d\n",raw->len);
-=======
-    if ((raw->len) < 140) {
-        trace(2, "SBF decode_qzssnav frame length error: len=%d\n", raw->len);
->>>>>>> 23f28c51
         return -1;
     }
 
@@ -2586,13 +2554,8 @@
 
     if (sat == 0) return -1;
 
-<<<<<<< HEAD
     if (!(prn>=1 && prn<=7)){
         trace(2,"SBF decode_qzssnav prn error: sat=%d\n",prn);
-=======
-    if (!((prn>=1) && (prn<=7))){
-        trace(2, "SBF decode_qzssnav prn error: sat=%d\n", prn);
->>>>>>> 23f28c51
         return -1;
     }
 
@@ -2604,12 +2567,8 @@
     eph.iode   = U1(puiTmp + 18);
     /* byte 19: IODE from frame 3 */
     eph.fit    = U1(puiTmp + 20);
-<<<<<<< HEAD
+    /* byte 21: reserved */
     if (R4(p + 22) != -2.e10)
-=======
-    /* byte 21: reserved */
-    if (R4(p + 22) != -2.e10
->>>>>>> 23f28c51
         eph.tgd[0] = R4(puiTmp + 22);
     toc        = U4(puiTmp + 26);
     eph.f2     = R4(puiTmp + 30);
@@ -2647,17 +2606,9 @@
         if (eph.iode == raw->nav.eph[sat-1].iode) return 0;
     }
 
-<<<<<<< HEAD
-    eph.sat=sat;
-    raw->nav.eph[sat-1]=eph;
-    raw->ephsat=sat;
-=======
-    if (sat == 0) return -1;
-
     eph.sat = sat;
     raw->nav.eph[sat-1] = eph;
     raw->ephsat = sat;
->>>>>>> 23f28c51
     return 2;
 }
 
@@ -2874,12 +2825,8 @@
     for (i=0; i<4; i++) {
         iodf[i] = U1(p+10+i);
     }
-<<<<<<< HEAD
     /* Limited to 51 to avoid overflow of iodf[]. TODO check the logic */
     for (i=0; i<raw->nav.sbssat.nsat && i<51; i++) {
-=======
-    for (i=0; i<raw->nav.sbssat.nsat && i<=51; i++) {
->>>>>>> 23f28c51
         if (raw->nav.sbssat.sat[i].fcorr.iodf != iodf[i/13]) continue;
         udre = U1(p+14+i);
         raw->nav.sbssat.sat[i].fcorr.udre = udre;
@@ -3009,11 +2956,7 @@
     band = U1(p+8);
 
     if      (band <= 8) {b = igpband1[band]; m = 8;}
-<<<<<<< HEAD
     else if (band <= 10) {b = igpband2[band-9]; m = 5;}
-=======
-    else if (band<=10) {b = igpband2[band-9]; m = 5;}
->>>>>>> 23f28c51
     else return 0;
 
     raw->nav.sbsion[band].iodi = U1(p+9);
