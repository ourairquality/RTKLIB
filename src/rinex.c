/*------------------------------------------------------------------------------
* rinex.c : RINEX functions
*
*          Copyright (C) 2007-2020 by T.TAKASU, All rights reserved.
*
* reference :
*     [1] W.Gurtner and L.Estey, RINEX The Receiver Independent Exchange Format
*         Version 2.11, December 10, 2007
*     [2] W.Gurtner and L.Estey, RINEX The Receiver Independent Exchange Format
*         Version 3.00, November 28, 2007
*     [3] IS-GPS-200D, Navstar GPS Space Segment/Navigation User Interfaces,
*         7 March, 2006
*     [4] W.Gurtner and L.Estey, RINEX The Receiver Independent Exchange Format
*         Version 2.12, June 23, 2009
*     [5] W.Gurtner and L.Estey, RINEX The Receiver Independent Exchange Format
*         Version 3.01, June 22, 2009
*     [6] J.Ray and W.Gurtner, RINEX extensions to handle clock information
*         version 3.02, September 2, 2010
*     [7] RINEX The Receiver Independent Exchange Format Version 3.02,
*         International GNSS Service (IGS), RINEX Working Group and Radio
*         Technical Commission for Maritime Services Special Committee 104
*         (RTCM-SC104), December 10, 2012
*     [8] RINEX The Receiver Independent Exchange Format Version 3.03,
*         International GNSS Service (IGS), RINEX Working Group and Radio
*         Technical Commission for Maritime Services Special Committee 104
*         (RTCM-SC104), July 14, 2015
*     [9] RINEX The Receiver Independent Exchange Format Version 3.04,
*         International GNSS Service (IGS), RINEX Working Group and Radio
*         Technical Commission for Maritime Services Special Committee 104
*         (RTCM-SC104), November 23, 2018
*
* version : $Revision:$
* history : 2006/01/16 1.0  new
*           2007/03/14 1.1  read P1 if no obstype of C1
*           2007/04/27 1.2  add readrnxt() function
*           2007/05/25 1.3  add support of file path with wild-card (*)
*                           add support of compressed files
*           2007/11/02 1.4  support sbas/geo satellite
*                           support doppler observables
*                           support rinex bug of week handover
*                           add rinex obs/nav output functions
*           2008/06/16 1.5  export readrnxf(), add compress()
*                           separate sortobs(), uniqeph(), screent()
*           2008/10/28 1.6  fix bug on reading rinex obs header types of observ
*           2009/04/09 1.7  support rinex 2.11
*                           change api of outrnxobsh(),outrnxobsb(),outrnxnavb()
*           2009/06/02 1.8  add api outrnxgnavb()
*           2009/08/15 1.9  support glonass
*                           add slip save/restore functions
*           2010/03/03 1.10 fix bug of array access by disabled satellite
*           2010/07/21 1.11 support rinex ver.2.12, 3.00
*                           support rinex extension for qzss
*                           support geo navigation messages
*                           added api:
*                               setrnxcodepri(),outrnxhnavh(),outrnxhnavb(),
*                           changed api:
*                               readrnx(),readrnxt(),outrnxnavh(),outrnxgnavh()
*           2010/05/29 1.12 fix bug on skipping invalid satellite data
*                           fix bug on frequency number overflow
*                           output P1 instead of C1 if rnxopt.rcvopt=-L1P
*                           output C2 instead of P2 if rnxopt.rcvopt=-L2C
*                           change api:
*                               outrnxgnavh(),outrnxhnavh(),readrnx(),
*                               readrnxt()
*                           add api:
*                               outrnxlnavh(), outrnxqnav()
*                           move uniqeph(),uniqgeph,uniqseph()
*           2010/08/19 1.13 suppress warning
*           2012/03/01 1.14 add function to read cnes widelane fcb in rnxclk
*                           support compass rinex nav
*                           change api: setcodepri()
*           2012/10/17 1.15 support ver.2.12, ver.3.01
*                           add api init_rnxctr(),free_rnxctr(),open_rnxctr(),
*                           input_rnxctr()
*                           change api readrnxt(),readrnx()
*                           delete api setrnxcodepri()
*                           fix bug on message frame time in v.3 glonass nav
*           2013/02/09 1.16 add reading geph.iode derived from toe
*           2013/02/23 1.17 support rinex 3.02 (ref [7])
*                           change api outrnxobsh()
*                           add api outrnxcnavh()
*                           fix bug on output of fit interval
*           2013/05/08 1.18 fix bug on reading glo and geo nav in rinex 3
*           2013/09/01 1.19 fix bug on reading galileo "C1" in rinex 2.12
*           2013/12/16 1.20 reject C1 for 2.12
*           2014/05/26 1.21 fix bug on reading gps "C2" in rinex 2.11 or 2.12
*                           fix problem on type incompatibility
*                           support beidou
*           2014/08/29 1.22 fix bug on reading gps "C2" in rinex 2.11 or 2.12
*           2014/10/20 1.23 recognize "C2" in 2.12 as "C2W" instead of "C2D"
*           2014/12/07 1.24 add read rinex option -SYS=...
*           2016/07/01 1.25 support RINEX 3.03
*                           support IRNSS
*           2016/09/17 1.26 fix bug on fit interval in QZSS RINEX nav
*                           URA output value compliant to RINEX 3.03
*           2016/10/10 1.27 add api outrnxinavh()
*           2018/10/10 1.28 support galileo sisa value for rinex nav output
*                           fix bug on handling beidou B1 code in rinex 3.03
*           2019/08/19 1.29 support galileo sisa index for rinex nav input
*           2020/11/30 1.30 support RINEX 3.04 (ref [9])
*                           support phase shift in RINEX options rnxopt_t
*                           support high-resolution (16bit) C/N0 in obsd_t
*                           support dual sets of ephemerides in RINEX control
*                             (for Galileo I/NAV and F/NAV)
*                           no support RINEX 2 NAV extensions (QZS and BDS)
*                           no support CNES/GRG clock extension in comments
*                           fix bug on segfault to read NavIC/IRNSS OBS data
*                           fix bug on segfault with # obs data >= MAXOBS
*                           fix bug on reading/writing GLONASS slot/frq # lines
*                           fix bug on reading SBAS UTC parameters in RINEX nav
*                           fix bug on saving slip info in extended OBS slots
*                           add iono/utc param. in separated output RINEX NAV
*                           zero-padded satellite number (e.g. "G 1" -> "G01")
*                           zero-padded month/date/hour/min/sec
*                           use exponent letter D instead of E for RINEX NAV
*                           use API code2idx() to get frequency index
*                           use integer types in stdint.h
*                           suppress warnings
*-----------------------------------------------------------------------------*/
#include "rtklib.h"

/* constants/macros ----------------------------------------------------------*/

#define SQR(x)      ((x)*(x))

#define NAVEXP      "D"                 /* exponent letter in RINEX NAV */
#define NUMSYS      7                   /* number of systems */
#define MAXRNXLEN   (16*MAXOBSTYPE+4)   /* max RINEX record length */
#define MAXPOSHEAD  1024                /* max head line position */
#define MINFREQ_GLO -7                  /* min frequency number GLONASS */
#define MAXFREQ_GLO 13                  /* max frequency number GLONASS */
#define NINCOBS     262144              /* incremental number of obs data */

static const int navsys[]={             /* satellite systems */
    SYS_GPS,SYS_GLO,SYS_GAL,SYS_QZS,SYS_SBS,SYS_CMP,SYS_IRN,0
};
static const char syscodes[]="GREJSCI"; /* satellite system codes */

static const char obscodes[]="CLDS";    /* observation type codes */

static const double ura_eph[]={         /* RAa values (ref [3] 20.3.3.3.1.1) */
    2.4,3.4,4.85,6.85,9.65,13.65,24.0,48.0,96.0,192.0,384.0,768.0,1536.0,
    3072.0,6144.0,0.0
};
static const double ura_nominal[]={     /* URA nominal values */
    2.0,2.8,4.0,5.7,8.0,11.3,16.0,32.0,64.0,128.0,256.0,512.0,1024.0,
    2048.0,4096.0,8192.0
};
/* type definition -----------------------------------------------------------*/
typedef struct {                        /* signal index type */
    int n;                              /* number of index */
    int idx[MAXOBSTYPE];                /* signal freq-index */
    int pos[MAXOBSTYPE];                /* signal index in obs data (-1:no) */
    uint8_t pri [MAXOBSTYPE];           /* signal priority (15-0) */
    uint8_t type[MAXOBSTYPE];           /* type (0:C,1:L,2:D,3:S) */
    uint8_t code[MAXOBSTYPE];           /* obs-code (CODE_L??) */
    double shift[MAXOBSTYPE];           /* phase shift (cycle) */
} sigind_t;

/* set string without tail space ---------------------------------------------*/
static void setstr(char *dst, const char *src, int n)
{
    char *p=dst;
    const char *q=src;
    while (*q&&q<src+n) *p++=*q++;
    *p--='\0';
    while (p>=dst&&*p==' ') *p--='\0';
}
/* adjust time considering week handover -------------------------------------*/
static gtime_t adjweek(gtime_t t, gtime_t t0)
{
    double tt=timediff(t,t0);
    if (tt<-302400.0) return timeadd(t, 604800.0);
    if (tt> 302400.0) return timeadd(t,-604800.0);
    return t;
}
/* adjust time considering week handover -------------------------------------*/
static gtime_t adjday(gtime_t t, gtime_t t0)
{
    double tt=timediff(t,t0);
    if (tt<-43200.0) return timeadd(t, 86400.0);
    if (tt> 43200.0) return timeadd(t,-86400.0);
    return t;
}
/* time string for ver.3 (yyyymmdd hhmmss UTC) -------------------------------*/
static void timestr_rnx(char *str)
{
    gtime_t time;
    double ep[6];
    time=timeget();
    time.sec=0.0;
    time2epoch(time,ep);
    sprintf(str,"%04.0f%02.0f%02.0f %02.0f%02.0f%02.0f UTC",ep[0],ep[1],ep[2],
            ep[3],ep[4],ep[5]);
}
/* satellite to satellite code -----------------------------------------------*/
static int sat2code(int sat, char *code)
{
    int prn;
    switch (satsys(sat,&prn)) {
        case SYS_GPS: sprintf(code,"G%02d",prn-MINPRNGPS+1); break;
        case SYS_GLO: sprintf(code,"R%02d",prn-MINPRNGLO+1); break;
        case SYS_GAL: sprintf(code,"E%02d",prn-MINPRNGAL+1); break;
        case SYS_SBS: sprintf(code,"S%02d",prn-100); break;
        case SYS_QZS: sprintf(code,"J%02d",prn-MINPRNQZS+1); break;
        case SYS_CMP: sprintf(code,"C%02d",prn-MINPRNCMP+1); break;
        case SYS_IRN: sprintf(code,"I%02d",prn-MINPRNIRN+1); break;
        default: return 0;
    }
    return 1;
}
/* URA index to URA nominal value (m) ----------------------------------------*/
static double uravalue(int sva)
{
    return 0<=sva&&sva<15?ura_nominal[sva]:8192.0;
}
/* URA value (m) to URA index ------------------------------------------------*/
static int uraindex(double value)
{
    int i;
    for (i=0;i<15;i++) if (ura_eph[i]>=value) break;
    return i;
}
/* Galileo SISA index to SISA nominal value (m) ------------------------------*/
static double sisa_value(int sisa)
{
    if (sisa<= 49) return sisa*0.01;
    if (sisa<= 74) return 0.5+(sisa- 50)*0.02;
    if (sisa<= 99) return 1.0+(sisa- 75)*0.04;
    if (sisa<=125) return 2.0+(sisa-100)*0.16;
    return -1.0; /* unknown or NAPA */
}
/* Galileo SISA value (m) to SISA index --------------------------------------*/
static int sisa_index(double value)
{
    /*
     * kudos to https://core.ac.uk/download/pdf/328854682.pdf for this ...
     * Signal-in-Space Accuracy : SISA flag is a prediction at 1-sigma standard deviation of the quality of
     * the transmitted signal.The flag can take values from 0 to 255. The transmitted standard index is 107 that
     * corresponds to a SISA value of 3.12m.If the prediction is not available, the transmitted index is 255 and
     * corresponds to No Accurate Prediction Available(NAPA).NAPA is an indicator of a potential anomalous
     * signal-in-space[6].Please notice that SISA flag refers to the dual-frequency signal combinations.
     */
    if (value<0.0 || value>6.0) return 255; /* unknown or NAPA */
    else if (value<=0.5) return (int)(value/0.01);
    else if (value<=1.0) return (int)((value-0.5)/0.02)+50;
    else if (value<=2.0) return (int)((value-1.0)/0.04)+75;
    return (int)((value-2.0)/0.16)+100;
}
/* initialize station parameter ----------------------------------------------*/
static void init_sta(sta_t *sta)
{
    int i;
    *sta->name   ='\0';
    *sta->marker ='\0';
    *sta->antdes ='\0';
    *sta->antsno ='\0';
    *sta->rectype='\0';
    *sta->recver ='\0';
    *sta->recsno ='\0';
    sta->antsetup=sta->itrf=sta->deltype=0;
    for (i=0;i<3;i++) sta->pos[i]=0.0;
    for (i=0;i<3;i++) sta->del[i]=0.0;
    sta->hgt=0.0;
}
/*------------------------------------------------------------------------------
* input RINEX functions
*-----------------------------------------------------------------------------*/

/* convert RINEX obs-type ver.2 -> ver.3 -------------------------------------*/
static void convcode(double ver, int sys, const char *str, char *type)
{
    strcpy(type,"   ");

    if      (!strcmp(str,"P1")) { /* ver.2.11 GPS L1PY,GLO L2P */
        if      (sys==SYS_GPS) sprintf(type,"%c1W",'C');
        else if (sys==SYS_GLO) sprintf(type,"%c1P",'C');
    }
    else if (!strcmp(str,"P2")) { /* ver.2.11 GPS L2PY,GLO L2P */
        if      (sys==SYS_GPS) sprintf(type,"%c2W",'C');
        else if (sys==SYS_GLO) sprintf(type,"%c2P",'C');
    }
    else if (!strcmp(str,"C1")) { /* ver.2.11 GPS L1C,GLO L1C/A */
        if      (ver>=2.12) ; /* reject C1 for 2.12 */
        else if (sys==SYS_GPS) sprintf(type,"%c1C",'C');
        else if (sys==SYS_GLO) sprintf(type,"%c1C",'C');
        else if (sys==SYS_GAL) sprintf(type,"%c1X",'C'); /* ver.2.12 */
        else if (sys==SYS_QZS) sprintf(type,"%c1C",'C');
        else if (sys==SYS_SBS) sprintf(type,"%c1C",'C');
    }
    else if (!strcmp(str,"C2")) {
        if (sys==SYS_GPS) {
            if (ver>=2.12) sprintf(type,"%c2W",'C'); /* L2P(Y) */
            else           sprintf(type,"%c2X",'C'); /* L2C */
        }
        else if (sys==SYS_GLO) sprintf(type,"%c2C",'C');
        else if (sys==SYS_QZS) sprintf(type,"%c2X",'C');
        else if (sys==SYS_CMP) sprintf(type,"%c2X",'C'); /* ver.2.12 B1_2 */
    }
    else if (ver>=2.12&&str[1]=='A') { /* ver.2.12 L1C/A */
        if      (sys==SYS_GPS) sprintf(type,"%c1C",str[0]);
        else if (sys==SYS_GLO) sprintf(type,"%c1C",str[0]);
        else if (sys==SYS_QZS) sprintf(type,"%c1C",str[0]);
        else if (sys==SYS_SBS) sprintf(type,"%c1C",str[0]);
    }
    else if (ver>=2.12&&str[1]=='B') { /* ver.2.12 GPS L1C */
        if      (sys==SYS_GPS) sprintf(type,"%c1X",str[0]);
        else if (sys==SYS_QZS) sprintf(type,"%c1X",str[0]);
    }
    else if (ver>=2.12&&str[1]=='C') { /* ver.2.12 GPS L2C */
        if      (sys==SYS_GPS) sprintf(type,"%c2X",str[0]);
        else if (sys==SYS_QZS) sprintf(type,"%c2X",str[0]);
    }
    else if (ver>=2.12&&str[1]=='D') { /* ver.2.12 GLO L2C/A */
        if      (sys==SYS_GLO) sprintf(type,"%c2C",str[0]);
    }
    else if (ver>=2.12&&str[1]=='1') { /* ver.2.12 GPS L1PY,GLO L1P */
        if      (sys==SYS_GPS) sprintf(type,"%c1W",str[0]);
        else if (sys==SYS_GLO) sprintf(type,"%c1P",str[0]);
        else if (sys==SYS_GAL) sprintf(type,"%c1X",str[0]); /* tentative */
        else if (sys==SYS_CMP) sprintf(type,"%c2X",str[0]); /* extension */
    }
    else if (ver<2.12&&str[1]=='1') {
        if      (sys==SYS_GPS) sprintf(type,"%c1C",str[0]);
        else if (sys==SYS_GLO) sprintf(type,"%c1C",str[0]);
        else if (sys==SYS_GAL) sprintf(type,"%c1X",str[0]); /* tentative */
        else if (sys==SYS_QZS) sprintf(type,"%c1C",str[0]);
        else if (sys==SYS_SBS) sprintf(type,"%c1C",str[0]);
    }
    else if (str[1]=='2') {
        if      (sys==SYS_GPS) sprintf(type,"%c2W",str[0]);
        else if (sys==SYS_GLO) sprintf(type,"%c2P",str[0]);
        else if (sys==SYS_QZS) sprintf(type,"%c2X",str[0]);
        else if (sys==SYS_CMP) sprintf(type,"%c2X",str[0]); /* ver.2.12 B1_2 */
    }
    else if (str[1]=='5') {
        if      (sys==SYS_GPS) sprintf(type,"%c5X",str[0]);
        else if (sys==SYS_GAL) sprintf(type,"%c5X",str[0]);
        else if (sys==SYS_QZS) sprintf(type,"%c5X",str[0]);
        else if (sys==SYS_SBS) sprintf(type,"%c5X",str[0]);
    }
    else if (str[1]=='6') {
        if      (sys==SYS_GAL) sprintf(type,"%c6X",str[0]);
        else if (sys==SYS_QZS) sprintf(type,"%c6X",str[0]);
        else if (sys==SYS_CMP) sprintf(type,"%c6X",str[0]); /* ver.2.12 B3 */
    }
    else if (str[1]=='7') {
        if      (sys==SYS_GAL) sprintf(type,"%c7X",str[0]);
        else if (sys==SYS_CMP) sprintf(type,"%c7X",str[0]); /* ver.2.12 B2b */
    }
    else if (str[1]=='8') {
        if      (sys==SYS_GAL) sprintf(type,"%c8X",str[0]);
    }
    trace(3,"convcode: ver=%.2f sys=%2d type= %s -> %s\n",ver,sys,str,type);
}
/* decode RINEX observation data file header ---------------------------------*/
static void decode_obsh(FILE *fp, char *buff, double ver, int *tsys,
                        char tobs[][MAXOBSTYPE][4], nav_t *nav, sta_t *sta)
{
    /* default codes for unknown code */
    const char frqcodes[]="1256789";
    const char *defcodes[]={
        "CWX    ",  /* GPS: L125____ */
        "CCXX X ",  /* GLO: L1234_6_ */
        "CXXXXX ",  /* GAL: L125678_ */ /* FIXME: Galileo should not have L2! */
        "CXXX   ",  /* QZS: L1256___ */
        "C X    ",  /* SBS: L1_5____ */
        "XIXIIX ",  /* BDS: L125678_ */
        "  A   A"   /* IRN: L__5___9 */
    };
    double del[3];
    int i,j,k,n,nt,prn,fcn;
    const char *p;
    char *label=buff+60,str[4];

    trace(4,"decode_obsh: ver=%.2f\n",ver);

    if      (strstr(label,"MARKER NAME"         )) {
        if (sta) setstr(sta->name,buff,60);
    }
    else if (strstr(label,"MARKER NUMBER"       )) { /* opt */
        if (sta) setstr(sta->marker,buff,20);
    }
    else if (strstr(label,"MARKER TYPE"         )) ; /* ver.3 */
    else if (strstr(label,"OBSERVER / AGENCY"   )) ;
    else if (strstr(label,"REC # / TYPE / VERS" )) {
        if (sta) {
            setstr(sta->recsno, buff,   20);
            setstr(sta->rectype,buff+20,20);
            setstr(sta->recver, buff+40,20);
        }
    }
    else if (strstr(label,"ANT # / TYPE"        )) {
        if (sta) {
            setstr(sta->antsno,buff   ,20);
            setstr(sta->antdes,buff+20,20);
        }
    }
    else if (strstr(label,"APPROX POSITION XYZ" )) {
        if (sta) {
            for (i=0,j=0;i<3;i++,j+=14) sta->pos[i]=str2num(buff,j,14);
        }
    }
    else if (strstr(label,"ANTENNA: DELTA H/E/N")) {
        if (sta) {
            for (i=0,j=0;i<3;i++,j+=14) del[i]=str2num(buff,j,14);
            sta->del[2]=del[0]; /* h */
            sta->del[0]=del[1]; /* e */
            sta->del[1]=del[2]; /* n */
        }
    }
    else if (strstr(label,"ANTENNA: DELTA X/Y/Z")) ; /* opt ver.3 */
    else if (strstr(label,"ANTENNA: PHASECENTER")) ; /* opt ver.3 */
    else if (strstr(label,"ANTENNA: B.SIGHT XYZ")) ; /* opt ver.3 */
    else if (strstr(label,"ANTENNA: ZERODIR AZI")) ; /* opt ver.3 */
    else if (strstr(label,"ANTENNA: ZERODIR XYZ")) ; /* opt ver.3 */
    else if (strstr(label,"CENTER OF MASS: XYZ" )) ; /* opt ver.3 */
    else if (strstr(label,"SYS / # / OBS TYPES" )) { /* ver.3 */
        if (!(p=strchr(syscodes,buff[0]))) {
            trace(2,"invalid system code: sys=%c\n",buff[0]);
            return;
        }
        i=(int)(p-syscodes);
        n=(int)str2num(buff,3,3);
        for (j=nt=0,k=7;j<n;j++,k+=4) {
            if (k>58) {
                if (!fgets(buff,MAXRNXLEN,fp)) break;
                k=7;
            }
            if (nt<MAXOBSTYPE-1) setstr(tobs[i][nt++],buff+k,3);
        }
        *tobs[i][nt]='\0';

        /* change BDS B1 code: 3.02 */
        if (i==5&&fabs(ver-3.02)<1e-3) {
            for (j=0;j<nt;j++) if (tobs[i][j][1]=='1') tobs[i][j][1]='2';
        }
        /* uncomment this code to convert unknown codes to defaults */
        /* for (j=0;j<nt;j++) {
            if (tobs[i][j][2]) continue;
            if (!(p=strchr(frqcodes,tobs[i][j][1]))) continue;
            tobs[i][j][2]=defcodes[i][(int)(p-frqcodes)];
            trace(2,"set default for unknown code: sys=%c code=%s\n",buff[0],
                  tobs[i][j]);
        }  */
    }
    else if (strstr(label,"WAVELENGTH FACT L1/2")) ; /* opt ver.2 */
    else if (strstr(label,"# / TYPES OF OBSERV" )) { /* ver.2 */
        n=(int)str2num(buff,0,6);
        for (i=nt=0,j=10;i<n;i++,j+=6) {
            if (j>58) {
                if (!fgets(buff,MAXRNXLEN,fp)) break;
                j=10;
            }
            if (nt>=MAXOBSTYPE-1) continue;
            if (ver<=2.99) {
                setstr(str,buff+j,2);
                convcode(ver,SYS_GPS,str,tobs[0][nt]);
                convcode(ver,SYS_GLO,str,tobs[1][nt]);
                convcode(ver,SYS_GAL,str,tobs[2][nt]);
                convcode(ver,SYS_QZS,str,tobs[3][nt]);
                convcode(ver,SYS_SBS,str,tobs[4][nt]);
                convcode(ver,SYS_CMP,str,tobs[5][nt]);
            }
            nt++;
        }
        *tobs[0][nt]='\0';
    }
    else if (strstr(label,"SIGNAL STRENGTH UNIT")) ; /* opt ver.3 */
    else if (strstr(label,"INTERVAL"            )) ; /* opt */
    else if (strstr(label,"TIME OF FIRST OBS"   )) {
        if      (!strncmp(buff+48,"GPS",3)) *tsys=TSYS_GPS;
        else if (!strncmp(buff+48,"GLO",3)) *tsys=TSYS_UTC;
        else if (!strncmp(buff+48,"GAL",3)) *tsys=TSYS_GAL;
        else if (!strncmp(buff+48,"QZS",3)) *tsys=TSYS_QZS; /* ver.3.02 */
        else if (!strncmp(buff+48,"BDT",3)) *tsys=TSYS_CMP; /* ver.3.02 */
        else if (!strncmp(buff+48,"IRN",3)) *tsys=TSYS_IRN; /* ver.3.03 */
    }
    else if (strstr(label,"TIME OF LAST OBS"    )) ; /* opt */
    else if (strstr(label,"RCV CLOCK OFFS APPL" )) ; /* opt */
    else if (strstr(label,"SYS / DCBS APPLIED"  )) ; /* opt ver.3 */
    else if (strstr(label,"SYS / PCVS APPLIED"  )) ; /* opt ver.3 */
    else if (strstr(label,"SYS / SCALE FACTOR"  )) ; /* opt ver.3 */
    else if (strstr(label,"SYS / PHASE SHIFTS"  )) ; /* ver.3.01 */
    else if (strstr(label,"GLONASS SLOT / FRQ #")) { /* ver.3.02 */
        for (i=0;i<8;i++) {
            if (buff[4+i*7]!='R') continue;
            prn=(int)str2num(buff,5+i*7,2);
            fcn=(int)str2num(buff,8+i*7,2);
            if (prn<1||prn>MAXPRNGLO||fcn<-7||fcn>6) continue;
            if (nav) nav->glo_fcn[prn-1]=fcn+8;
        }
    }
    else if (strstr(label,"GLONASS COD/PHS/BIS" )) { /* ver.3.02 */
        if (sta) {
            sta->glo_cp_bias[0]=str2num(buff, 5,8);
            sta->glo_cp_bias[1]=str2num(buff,18,8);
            sta->glo_cp_bias[2]=str2num(buff,31,8);
            sta->glo_cp_bias[3]=str2num(buff,44,8);
        }
    }
    else if (strstr(label,"LEAP SECONDS"        )) { /* opt */
        if (nav) {
            nav->utc_gps[4]=str2num(buff, 0,6);
            nav->utc_gps[7]=str2num(buff, 6,6);
            nav->utc_gps[5]=str2num(buff,12,6);
            nav->utc_gps[6]=str2num(buff,18,6);
        }
    }
    else if (strstr(label,"# OF SATELLITES"    )) { /* opt */
        /* skip */ ;
    }
    else if (strstr(label,"PRN / # OF OBS"      )) { /* opt */
        /* skip */ ;
    }
}
/* decode RINEX NAV header ---------------------------------------------------*/
static void decode_navh(char *buff, nav_t *nav)
{
    int i,j;
    char *label=buff+60;

    trace(4,"decode_navh:\n");

    if      (strstr(label,"ION ALPHA"           )) { /* opt ver.2 */
        if (nav) {
            for (i=0,j=2;i<4;i++,j+=12) nav->ion_gps[i]=str2num(buff,j,12);
        }
    }
    else if (strstr(label,"ION BETA"            )) { /* opt ver.2 */
        if (nav) {
            for (i=0,j=2;i<4;i++,j+=12) nav->ion_gps[i+4]=str2num(buff,j,12);
        }
    }
    else if (strstr(label,"DELTA-UTC: A0,A1,T,W")) { /* opt ver.2 */
        if (nav) {
            for (i=0,j=3;i<2;i++,j+=19) nav->utc_gps[i]=str2num(buff,j,19);
            for (;i<4;i++,j+=9) nav->utc_gps[i]=str2num(buff,j,9);
        }
    }
    else if (strstr(label,"IONOSPHERIC CORR"    )) { /* opt ver.3 */
        if (nav) {
            if (!strncmp(buff,"GPSA",4)) {
                for (i=0,j=5;i<4;i++,j+=12) nav->ion_gps[i]=str2num(buff,j,12);
            }
            else if (!strncmp(buff,"GPSB",4)) {
                for (i=0,j=5;i<4;i++,j+=12) nav->ion_gps[i+4]=str2num(buff,j,12);
            }
            else if (!strncmp(buff,"GAL",3)) {
                for (i=0,j=5;i<4;i++,j+=12) nav->ion_gal[i]=str2num(buff,j,12);
            }
            else if (!strncmp(buff,"QZSA",4)) { /* v.3.02 */
                for (i=0,j=5;i<4;i++,j+=12) nav->ion_qzs[i]=str2num(buff,j,12);
            }
            else if (!strncmp(buff,"QZSB",4)) { /* v.3.02 */
                for (i=0,j=5;i<4;i++,j+=12) nav->ion_qzs[i+4]=str2num(buff,j,12);
            }
            else if (!strncmp(buff,"BDSA",4)) { /* v.3.02 */
                for (i=0,j=5;i<4;i++,j+=12) nav->ion_cmp[i]=str2num(buff,j,12);
            }
            else if (!strncmp(buff,"BDSB",4)) { /* v.3.02 */
                for (i=0,j=5;i<4;i++,j+=12) nav->ion_cmp[i+4]=str2num(buff,j,12);
            }
            else if (!strncmp(buff,"IRNA",4)) { /* v.3.03 */
                for (i=0,j=5;i<4;i++,j+=12) nav->ion_irn[i]=str2num(buff,j,12);
            }
            else if (!strncmp(buff,"IRNB",4)) { /* v.3.03 */
                for (i=0,j=5;i<4;i++,j+=12) nav->ion_irn[i+4]=str2num(buff,j,12);
            }
        }
    }
    else if (strstr(label,"TIME SYSTEM CORR"    )) { /* opt ver.3 */
        if (nav) {
            if (!strncmp(buff,"GPUT",4)) {
                nav->utc_gps[0]=str2num(buff, 5,17);
                nav->utc_gps[1]=str2num(buff,22,16);
                nav->utc_gps[2]=str2num(buff,38, 7);
                nav->utc_gps[3]=str2num(buff,45, 5);
            }
            else if (!strncmp(buff,"GLUT",4)) {
                nav->utc_glo[0]=-str2num(buff,5,17); /* tau_C */
            }
            else if (!strncmp(buff,"GLGP",4)) {
                nav->utc_glo[1]=str2num(buff, 5,17); /* tau_GPS */
            }
            else if (!strncmp(buff,"GAUT",4)) { /* v.3.02 */
                nav->utc_gal[0]=str2num(buff, 5,17);
                nav->utc_gal[1]=str2num(buff,22,16);
                nav->utc_gal[2]=str2num(buff,38, 7);
                nav->utc_gal[3]=str2num(buff,45, 5);
            }
            else if (!strncmp(buff,"QZUT",4)) { /* v.3.02 */
                nav->utc_qzs[0]=str2num(buff, 5,17);
                nav->utc_qzs[1]=str2num(buff,22,16);
                nav->utc_qzs[2]=str2num(buff,38, 7);
                nav->utc_qzs[3]=str2num(buff,45, 5);
            }
            else if (!strncmp(buff,"BDUT",4)) { /* v.3.02 */
                nav->utc_cmp[0]=str2num(buff, 5,17);
                nav->utc_cmp[1]=str2num(buff,22,16);
                nav->utc_cmp[2]=str2num(buff,38, 7);
                nav->utc_cmp[3]=str2num(buff,45, 5);
            }
            else if (!strncmp(buff,"SBUT",4)) { /* v.3.02 */
                nav->utc_sbs[0]=str2num(buff, 5,17);
                nav->utc_sbs[1]=str2num(buff,22,16);
                nav->utc_sbs[2]=str2num(buff,38, 7);
                nav->utc_sbs[3]=str2num(buff,45, 5);
            }
            else if (!strncmp(buff,"IRUT",4)) { /* v.3.03 */
                nav->utc_irn[0]=str2num(buff, 5,17);
                nav->utc_irn[1]=str2num(buff,22,16);
                nav->utc_irn[2]=str2num(buff,38, 7);
                nav->utc_irn[3]=str2num(buff,45, 5);
                nav->utc_irn[8]=0.0; /* A2 */
            }
        }
    }
    else if (strstr(label,"LEAP SECONDS"        )) { /* opt */
        if (nav) {
            nav->utc_gps[4]=str2num(buff, 0,6);
            nav->utc_gps[7]=str2num(buff, 6,6);
            nav->utc_gps[5]=str2num(buff,12,6);
            nav->utc_gps[6]=str2num(buff,18,6);
        }
    }
}
/* decode GNAV header --------------------------------------------------------*/
static void decode_gnavh(char *buff, nav_t *nav)
{
    char *label=buff+60;

    trace(4,"decode_gnavh:\n");

    if      (strstr(label,"CORR TO SYSTEM TIME"  )) {} /* opt */
    else if (strstr(label,"LEAP SECONDS"        )) {} /* opt */
}
/* decode GEO NAV header -----------------------------------------------------*/
static void decode_hnavh(char *buff, nav_t *nav)
{
    char *label=buff+60;

    trace(4,"decode_hnavh:\n");

    if      (strstr(label,"CORR TO SYSTEM TIME"  )) {} /* opt */
    else if (strstr(label,"D-UTC A0,A1,T,W,S,U" )) {} /* opt */
    else if (strstr(label,"LEAP SECONDS"        )) {} /* opt */
}
/* read RINEX file header ----------------------------------------------------*/
static int readrnxh(FILE *fp, double *ver, char *type, int *sys, int *tsys,
                    char tobs[][MAXOBSTYPE][4], nav_t *nav, sta_t *sta, int flag)
{
    char buff[MAXRNXLEN],*label=buff+60;
    int i=0;

    trace(3,"readrnxh:\n");

    *ver=2.10; *type=' '; *sys=SYS_GPS; *tsys=TSYS_GPS;

    while (fgets(buff,MAXRNXLEN,fp)) {

        if (strlen(buff)<=60) {
            continue;
        }
        else if (strstr(label,"RINEX VERSION / TYPE")) {
            *ver=str2num(buff,0,9);
            /* format change for clock files >=3.04 */
            *type=(*ver<3.04||flag==0)?*(buff+20):*(buff+21);

            /* satellite system */
            switch (*(buff+40)) {
                case ' ':
                case 'G': *sys=SYS_GPS;  *tsys=TSYS_GPS; break;
                case 'R': *sys=SYS_GLO;  *tsys=TSYS_UTC; break;
                case 'E': *sys=SYS_GAL;  *tsys=TSYS_GAL; break; /* v.2.12 */
                case 'S': *sys=SYS_SBS;  *tsys=TSYS_GPS; break;
                case 'J': *sys=SYS_QZS;  *tsys=TSYS_QZS; break; /* v.3.02 */
                case 'C': *sys=SYS_CMP;  *tsys=TSYS_CMP; break; /* v.2.12 */
                case 'I': *sys=SYS_IRN;  *tsys=TSYS_IRN; break; /* v.3.03 */
                case 'M': *sys=SYS_NONE; *tsys=TSYS_GPS; break; /* mixed */
                default :
                    trace(2,"not supported satellite system: %c\n",*(buff+40));
                    break;
            }
            continue;
        }
        else if (strstr(label,"PGM / RUN BY / DATE")) {
            continue;
        }
        else if (strstr(label,"COMMENT")) {
            continue;
        }
        switch (*type) { /* file type */
            case 'O': decode_obsh(fp,buff,*ver,tsys,tobs,nav,sta); break;
            case 'N': decode_navh (buff,nav); break;
            case 'G': decode_gnavh(buff,nav); break;
            case 'H': decode_hnavh(buff,nav); break;
            case 'J': decode_navh (buff,nav); break; /* extension */
            case 'L': decode_navh (buff,nav); break; /* extension */
        }
        if (strstr(label,"END OF HEADER")) return 1;

        if (++i>=MAXPOSHEAD&&*type==' ') break; /* no RINEX file */
    }
    return 0;
}
/* decode observation epoch --------------------------------------------------*/
static int decode_obsepoch(FILE *fp, char *buff, double ver, gtime_t *time,
                           int *flag, int *sats)
{
    int i,j,n;
    char satid[8]={'\0'};

    trace(4,"decode_obsepoch: ver=%.2f\n",ver);

    if (ver<=2.99) { /* ver.2 */
        /* epoch flag: 3:new site,4:header info,5:external event */
        *flag=(int)str2num(buff,28,1);

        /* handle external event */
        if (*flag == 5) {
            str2time(buff,0,26,time);
        }

        if ((n=(int)str2num(buff,29,3))<=0) return 0;

        if (3<=*flag&&*flag<=5) return n;

        if (str2time(buff,0,26,time)) {
            trace(2,"rinex obs invalid epoch: epoch=%26.26s\n",buff);
            return 0;
        }
        for (i=0,j=32;i<n;i++,j+=3) {
            if (j>=68) {
                if (!fgets(buff,MAXRNXLEN,fp)) break;
                j=32;
            }
            if (i<MAXOBS) {
                strncpy(satid,buff+j,3);
                sats[i]=satid2no(satid);
            }
        }
    }
    else { /* ver.3 */
        *flag=(int)str2num(buff,31,1);

        /* handle external event */
        if (*flag == 5) {
            str2time(buff,1,28,time);
        }

        if ((n=(int)str2num(buff,32,3))<=0) return 0;

        if (3<=*flag&&*flag<=5) return n;

        if (buff[0]!='>'||str2time(buff,1,28,time)) {
            trace(2,"rinex obs invalid epoch: epoch=%29.29s\n",buff);
            return 0;
        }
    }
    trace(4,"decode_obsepoch: time=%s flag=%d\n",time_str(*time,3),*flag);
    return n;
}
/* decode observation data ---------------------------------------------------*/
static int decode_obsdata(FILE *fp, char *buff, double ver, int mask,
                          sigind_t *index, obsd_t *obs)
{
    sigind_t *ind;
    double val[MAXOBSTYPE]={0};
    uint8_t lli[MAXOBSTYPE]={0};
    uint8_t std[MAXOBSTYPE]={0};
    char satid[8]="";
    int i,j,n,m,q,stat=1,p[MAXOBSTYPE],k[16],l[16],r[16];

    trace(4,"decode_obsdata: ver=%.2f\n",ver);

    if (ver>2.99) { /* ver.3 */
        sprintf(satid,"%.3s",buff);
        obs->sat=(uint8_t)satid2no(satid);
    }
    if (!obs->sat) {
        trace(4,"decode_obsdata: unsupported sat sat=%s\n",satid);
        stat=0;
    }
    else if (!(satsys(obs->sat,NULL)&mask)) {
        stat=0;
    }
    /* read observation data fields */
    switch (satsys(obs->sat,NULL)) {
        case SYS_GLO: ind=index+1; break;
        case SYS_GAL: ind=index+2; break;
        case SYS_QZS: ind=index+3; break;
        case SYS_SBS: ind=index+4; break;
        case SYS_CMP: ind=index+5; break;
        case SYS_IRN: ind=index+6; break;
        default:      ind=index  ; break;
    }
    for (i=0,j=ver<=2.99?0:3;i<ind->n;i++,j+=16) {

        if (ver<=2.99&&j>=80) { /* ver.2 */
            if (!fgets(buff,MAXRNXLEN,fp)) break;
            j=0;
        }
        if (stat) {
            val[i]=str2num(buff,j,14)+ind->shift[i];
            lli[i]=(uint8_t)str2num(buff,j+14,1)&3;
            /* measurement std from receiver */
            std[i]=(uint8_t)str2num(buff,j+15,1);
        }
    }
    if (!stat) return 0;

    for (i=0;i<NFREQ+NEXOBS;i++) {
        obs->P[i]=obs->L[i]=0.0; obs->D[i]=0.0f;
        obs->SNR[i]=obs->LLI[i]=obs->Lstd[i]=obs->Pstd[i]=obs->code[i]=0;
    }
    /* assign position in observation data */
    for (i=n=m=q=0;i<ind->n;i++) {
<<<<<<< HEAD

        p[i]=ind->idx[i];

=======
        
        p[i]=(ver<=2.11)?ind->idx[i]:ind->pos[i];
        
>>>>>>> 4afd4ef9
        if (ind->type[i]==0&&p[i]==0) k[n++]=i; /* C1? index */
        if (ind->type[i]==0&&p[i]==1) l[m++]=i; /* C2? index */
        if (ind->type[i]==0&&p[i]==2) r[q++]=i; /* C3? index */
    }

    /* if multiple codes (C1/P1,C2/P2), select higher priority */
<<<<<<< HEAD
    if (n>=2) {
        if (val[k[0]]==0.0&&val[k[1]]==0.0) {
            p[k[0]]=-1; p[k[1]]=-1;
        }
        else if (val[k[0]]!=0.0&&val[k[1]]==0.0) {
            p[k[0]]=0; p[k[1]]=-1;
        }
        else if (val[k[0]]==0.0&&val[k[1]]!=0.0) {
            p[k[0]]=-1; p[k[1]]=0;
        }
        else if (ind->pri[k[1]]>ind->pri[k[0]]) {
            p[k[1]]=0; p[k[0]]=NEXOBS<1?-1:NFREQ;
        }
        else {
            p[k[0]]=0; p[k[1]]=NEXOBS<1?-1:NFREQ;
        }
    }
    if (m>=2) {
        if (val[l[0]]==0.0&&val[l[1]]==0.0) {
            p[l[0]]=-1; p[l[1]]=-1;
        }
        else if (val[l[0]]!=0.0&&val[l[1]]==0.0) {
            p[l[0]]=1; p[l[1]]=-1;
        }
        else if (val[l[0]]==0.0&&val[l[1]]!=0.0) {
            p[l[0]]=-1; p[l[1]]=1;
        }
        else if (ind->pri[l[1]]>ind->pri[l[0]]) {
            p[l[1]]=1; p[l[0]]=NEXOBS<2?-1:NFREQ+1;
        }
        else {
            p[l[0]]=1; p[l[1]]=NEXOBS<2?-1:NFREQ+1;
        }
    }
    if (q>=2) {
        if (val[r[0]]==0.0&&val[r[1]]==0.0) {
            p[r[0]]=-1; p[r[1]]=-1;
        }
        else if (val[r[0]]!=0.0&&val[r[1]]==0.0) {
            p[r[0]]=2; p[r[1]]=-1;
        }
        else if (val[r[0]]==0.0&&val[r[1]]!=0.0) {
            p[r[0]]=-1; p[r[1]]=2;
=======
    if (ver<=2.11) {
        if (n>=2) {
            if (val[k[0]]==0.0&&val[k[1]]==0.0) {
                p[k[0]]=-1; p[k[1]]=-1;
            }
            else if (val[k[0]]!=0.0&&val[k[1]]==0.0) {
                p[k[0]]=0; p[k[1]]=-1;
            }
            else if (val[k[0]]==0.0&&val[k[1]]!=0.0) {
                p[k[0]]=-1; p[k[1]]=0;
            }
            else if (ind->pri[k[1]]>ind->pri[k[0]]) {
                p[k[1]]=0; p[k[0]]=NEXOBS<1?-1:NFREQ;
            }
            else {
                p[k[0]]=0; p[k[1]]=NEXOBS<1?-1:NFREQ;
            }
>>>>>>> 4afd4ef9
        }
        if (m>=2) {
            if (val[l[0]]==0.0&&val[l[1]]==0.0) {
                p[l[0]]=-1; p[l[1]]=-1;
            }
            else if (val[l[0]]!=0.0&&val[l[1]]==0.0) {
                p[l[0]]=1; p[l[1]]=-1;
            }
            else if (val[l[0]]==0.0&&val[l[1]]!=0.0) {
                p[l[0]]=-1; p[l[1]]=1; 
            }
            else if (ind->pri[l[1]]>ind->pri[l[0]]) {
                p[l[1]]=1; p[l[0]]=NEXOBS<2?-1:NFREQ+1;
            }
            else {
                p[l[0]]=1; p[l[1]]=NEXOBS<2?-1:NFREQ+1;
            }
        }
        if (q>=2) {
            if (val[r[0]]==0.0&&val[r[1]]==0.0) {
                p[r[0]]=-1; p[r[1]]=-1;
            }
            else if (val[r[0]]!=0.0&&val[r[1]]==0.0) {
                p[r[0]]=2; p[r[1]]=-1;
            }
            else if (val[r[0]]==0.0&&val[r[1]]!=0.0) {
                p[r[0]]=-1; p[r[1]]=2;
            }
            else if (ind->pri[r[1]]>ind->pri[r[0]]) {
                p[r[1]]=2; p[r[0]]=NEXOBS<3?-1:NFREQ+2;
            }
            else {
                p[r[0]]=2; p[r[1]]=NEXOBS<3?-1:NFREQ+2;
            }
        }
    }
    
    /* save observation data */
    for (i=0;i<ind->n;i++) {
        if (p[i]<0||(val[i]==0.0&&lli[i]==0)) continue;
        switch (ind->type[i]) {
            case 0: obs->P[p[i]]=val[i];
                    obs->code[p[i]]=ind->code[i];
                    obs->Pstd[p[i]]=std[i]>0?std[i]:0;
                    break;
            case 1: obs->L[p[i]]=val[i];
                    obs->LLI[p[i]]=lli[i];
                    obs->Lstd[p[i]]=std[i]>0?std[i]:0;
                    break;
            case 2: obs->D[p[i]]=(float)val[i];                     break;
            case 3: obs->SNR[p[i]]=(uint16_t)(val[i]/SNR_UNIT+0.5); break;
        }
        trace(4, "obs: i=%d f=%d P=%14.3f L=%14.3f LLI=%d code=%d\n",i,p[i],obs->P[p[i]],
        obs->L[p[i]],obs->LLI[p[i]],obs->code[p[i]]);
    }
    trace(4,"decode_obsdata: time=%s sat=%2d\n",time_str(obs->time,0),obs->sat);
    return 1;
}
/* save cycle slips ----------------------------------------------------------*/
static void saveslips(uint8_t slips[][NFREQ+NEXOBS], obsd_t *data)
{
    int i;
    for (i=0;i<NFREQ+NEXOBS;i++) {
        if (data->LLI[i]&1) slips[data->sat-1][i]|=LLI_SLIP;
    }
}
/* restore cycle slips -------------------------------------------------------*/
static void restslips(uint8_t slips[][NFREQ+NEXOBS], obsd_t *data)
{
    int i;
    for (i=0;i<NFREQ+NEXOBS;i++) {
        if (slips[data->sat-1][i]&1) data->LLI[i]|=LLI_SLIP;
        slips[data->sat-1][i]=0;
    }
}
/* add observation data ------------------------------------------------------*/
static int addobsdata(obs_t *obs, const obsd_t *data)
{
    obsd_t *obs_data;

    if (obs->nmax<=obs->n) {
        if (obs->nmax<=0) obs->nmax=NINCOBS; else obs->nmax*=2;
        if (!(obs_data=(obsd_t *)realloc(obs->data,sizeof(obsd_t)*obs->nmax))) {
            trace(1,"addobsdata: malloc error n=%dx%d\n",sizeof(obsd_t),obs->nmax);
            free(obs->data); obs->data=NULL; obs->n=obs->nmax=0;
            return -1;
        }
        obs->data=obs_data;
    }
    obs->data[obs->n++]=*data;
    return 1;
}
/* set system mask -----------------------------------------------------------*/
static int set_sysmask(const char *opt)
{
    const char *p;
    int mask=SYS_NONE;

    if (!(p=strstr(opt,"-SYS="))) return SYS_ALL;

    for (p+=5;*p&&*p!=' ';p++) {
        switch (*p) {
            case 'G': mask|=SYS_GPS; break;
            case 'R': mask|=SYS_GLO; break;
            case 'E': mask|=SYS_GAL; break;
            case 'J': mask|=SYS_QZS; break;
            case 'C': mask|=SYS_CMP; break;
            case 'I': mask|=SYS_IRN; break;
            case 'S': mask|=SYS_SBS; break;
        }
    }
    return mask;
}
/* set signal index ----------------------------------------------------------*/
static void set_index(double ver, int sys, const char *opt,
                      char tobs[MAXOBSTYPE][4], sigind_t *ind)
{
    const char *p;
    char str[8],*optstr="";
    double shift;
    int i,j,k,n;

    for (i=n=0;*tobs[i];i++,n++) {
        ind->code[i]=obs2code(tobs[i]+1);
        ind->type[i]=(p=strchr(obscodes,tobs[i][0]))?(int)(p-obscodes):0;
        ind->idx[i]=code2idx(sys,ind->code[i]);
        ind->pri[i]=getcodepri(sys,ind->code[i],opt);
        ind->pos[i]=-1;
    }
    /* parse phase shift options */
    switch (sys) {
        case SYS_GPS: optstr="-GL%2s=%lf"; break;
        case SYS_GLO: optstr="-RL%2s=%lf"; break;
        case SYS_GAL: optstr="-EL%2s=%lf"; break;
        case SYS_QZS: optstr="-JL%2s=%lf"; break;
        case SYS_SBS: optstr="-SL%2s=%lf"; break;
        case SYS_CMP: optstr="-CL%2s=%lf"; break;
        case SYS_IRN: optstr="-IL%2s=%lf"; break;
    }
    for (p=opt;p&&(p=strchr(p,'-'));p++) {
        if (sscanf(p,optstr,str,&shift)<2) continue;
        for (i=0;i<n;i++) {
            if (strcmp(code2obs(ind->code[i]),str)) continue;
            ind->shift[i]=shift;
            trace(2,"phase shift: sys=%2d tobs=%s shift=%.3f\n",sys,
                  tobs[i],shift);
        }
    }
    /* assign index for highest priority code */
    for (i=0;i<NFREQ;i++) {
        for (j=0,k=-1;j<n;j++) {
            if (ind->idx[j]==i&&ind->pri[j]&&(k<0||ind->pri[j]>ind->pri[k])) {
                k=j;
            }
        }
        if (k<0) continue;

        for (j=0;j<n;j++) {
            if (ind->code[j]==ind->code[k]) ind->pos[j]=i;
        }
    }
    /* assign index of extended observation data */
    for (i=0;i<NEXOBS;i++) {
        for (j=0;j<n;j++) {
            if (ind->code[j]&&ind->pri[j]&&ind->pos[j]<0) break;
        }
        if (j>=n) break;

        for (k=0;k<n;k++) {
            if (ind->code[k]==ind->code[j]) ind->pos[k]=NFREQ+i;
        }
    }
    /* list rejected observation types */
    for (i=0;i<n;i++) {
        if (!ind->code[i]||!ind->pri[i]||ind->pos[i]>=0) continue;
        trace(4,"reject obs type: sys=%2d, obs=%s\n",sys,tobs[i]);
    }
    ind->n=n;

#if 0 /* for debug */
    for (i=0;i<n;i++) {
        trace(2,"set_index: sys=%2d,tobs=%s code=%2d pri=%2d idx=%d pos=%d shift=%5.2f\n",
              sys,tobs[i],ind->code[i],ind->pri[i],ind->idx[i],ind->pos[i],
              ind->shift[i]);
    }
#endif
}
/* read RINEX observation data body ------------------------------------------*/
static int readrnxobsb(FILE *fp, const char *opt, double ver, int *tsys,
                       char tobs[][MAXOBSTYPE][4], int *flag, obsd_t *data,
                       sta_t *sta)
{
    gtime_t time={0};
    sigind_t index[NUMSYS]={{0}};
    char buff[MAXRNXLEN];
    int i=0,n=0,nsat=0,nsys=NUMSYS,sats[MAXOBS]={0},mask;

    /* set system mask */
    mask=set_sysmask(opt);

    /* set signal index */
    if (nsys>=1) set_index(ver,SYS_GPS,opt,tobs[0],index  );
    if (nsys>=2) set_index(ver,SYS_GLO,opt,tobs[1],index+1);
    if (nsys>=3) set_index(ver,SYS_GAL,opt,tobs[2],index+2);
    if (nsys>=4) set_index(ver,SYS_QZS,opt,tobs[3],index+3);
    if (nsys>=5) set_index(ver,SYS_SBS,opt,tobs[4],index+4);
    if (nsys>=6) set_index(ver,SYS_CMP,opt,tobs[5],index+5);
    if (nsys>=7) set_index(ver,SYS_IRN,opt,tobs[6],index+6);

    /* read record */
    while (fgets(buff,MAXRNXLEN,fp)) {

        /* decode observation epoch */
        if (i==0) {
            if ((nsat=decode_obsepoch(fp,buff,ver,&time,flag,sats))<=0 && (*flag != 5)) {
                continue;
            }
            if (*flag == 5) {
                data[0].eventime = time;
                return 0;
            }
        }
        else if ((*flag<=2||*flag==6)&&n<MAXOBS) {
            data[n].time=time;
            data[n].sat=(uint8_t)sats[i-1];

            /* decode RINEX observation data */
            if (decode_obsdata(fp,buff,ver,mask,index,data+n)) n++;
        }
        else if (*flag==3||*flag==4) { /* new site or header info follows */

            /* decode RINEX observation data file header */
            decode_obsh(fp,buff,ver,tsys,tobs,NULL,sta);
        }
        if (++i>nsat) return n;
    }
    return -1;
}
/* read RINEX observation data -----------------------------------------------*/
static int readrnxobs(FILE *fp, gtime_t ts, gtime_t te, double tint,
                      const char *opt, int rcv, double ver, int *tsys,
                      char tobs[][MAXOBSTYPE][4], obs_t *obs, sta_t *sta)
{
    gtime_t eventime={0},time0={0},time1={0};
    obsd_t *data;
    uint8_t slips[MAXSAT][NFREQ+NEXOBS]={{0}};
    int i,n,n1=0,flag=0,stat=0;
    double dtime1=0;

    trace(4,"readrnxobs: rcv=%d ver=%.2f tsys=%d\n",rcv,ver,*tsys);

    if (!obs||rcv>MAXRCV) return 0;

    if (!(data=(obsd_t *)malloc(sizeof(obsd_t)*MAXOBS))) return 0;

    /* read RINEX observation data body */
    while ((n=readrnxobsb(fp,opt,ver,tsys,tobs,&flag,data,sta))>=0&&stat>=0) {

        if (flag == 5) {
            eventime = data[0].eventime;
            n = readrnxobsb(fp,opt,ver,tsys,tobs,&flag,data,sta);
            if (fabs(timediff(data[0].time,time1)-dtime1)>=DTTOL)
                n = readrnxobsb(fp,opt,ver,tsys,tobs,&flag,data,sta);
        }

        if (eventime.time==0 || obs->n-n1<=0 || timediff(eventime,time1)>=0) {
           for (i=0;i<n;i++) data[i].eventime = eventime;
        }  else {
           /* add event to previous epoch if delayed */
            for (i=0;i<n1;i++) obs->data[obs->n-i-1].eventime = eventime;
            for (i=0;i<n;i++) data[i].eventime=time0;
        }
        /* set to zero eventime for the next iteration */
        eventime.time = 0;
        eventime.sec = 0;

        for (i=0;i<n;i++) {

            /* UTC -> GPST */
            if (*tsys==TSYS_UTC) data[i].time=utc2gpst(data[i].time);

            /* save cycle slip */
            saveslips(slips,data+i);
        }
        /* screen data by time */
        if (n>0&&!screent(data[0].time,ts,te,tint)) continue;

        for (i=0;i<n;i++) {

            /* restore cycle slip */
            restslips(slips,data+i);

            data[i].rcv=(uint8_t)rcv;

            /* save obs data */
            if ((stat=addobsdata(obs,data+i))<0) break;
        }
        n1=n;dtime1=timediff(data[0].time,time1);time1=data[0].time;
    }
    trace(4,"readrnxobs: nobs=%d stat=%d\n",obs->n,stat);

    free(data);

    return stat;
}
/* decode ephemeris ----------------------------------------------------------*/
static int decode_eph(double ver, int sat, gtime_t toc, const double *data,
                      eph_t *eph)
{
    eph_t eph0={0};
    int sys;

    trace(4,"decode_eph: ver=%.2f sat=%2d\n",ver,sat);

    sys=satsys(sat,NULL);

    if (!(sys&(SYS_GPS|SYS_GAL|SYS_QZS|SYS_CMP|SYS_IRN))) {
        trace(4,"ephemeris error: invalid satellite sat=%2d\n",sat);
        return 0;
    }
    *eph=eph0;

    eph->sat=sat;
    eph->toc=toc;

    eph->f0=data[0];
    eph->f1=data[1];
    eph->f2=data[2];

    eph->A=SQR(data[10]); eph->e=data[ 8]; eph->i0  =data[15]; eph->OMG0=data[13];
    eph->omg =data[17]; eph->M0 =data[ 6]; eph->deln=data[ 5]; eph->OMGd=data[18];
    eph->idot=data[19]; eph->crc=data[16]; eph->crs =data[ 4]; eph->cuc =data[ 7];
    eph->cus =data[ 9]; eph->cic=data[12]; eph->cis =data[14];

    if (sys==SYS_GPS||sys==SYS_QZS) {
        eph->iode=(int)data[ 3];      /* IODE */
        eph->iodc=(int)data[26];      /* IODC */
        eph->toes=     data[11];      /* Toe (s) in GPS week */
        eph->week=(int)data[21];      /* GPS week */
        eph->toe=adjweek(gpst2time(eph->week,data[11]),toc);
        eph->ttr=adjweek(gpst2time(eph->week,data[27]),toc);

        eph->code=(int)data[20];      /* GPS: codes on L2 ch */
        eph->svh =(int)data[24];      /* SV health */
        eph->sva=uraindex(data[23]);  /* URA index (m->index) */
        eph->flag=(int)data[22];      /* GPS: L2 P data flag */

        eph->tgd[0]=   data[25];      /* TGD */
        if (sys==SYS_GPS) {
            eph->fit=data[28];        /* fit interval (h) */
        }
        else {
            eph->fit=data[28]==0.0?1.0:2.0; /* fit interval (0:1h,1:>2h) */
        }
    }
    else if (sys==SYS_GAL) { /* GAL ver.3 */
        eph->iode=(int)data[ 3];      /* IODnav */
        eph->toes=     data[11];      /* Toe (s) in Galileo week */
        eph->week=(int)data[21];      /* Galileo week = GPS week */
        eph->toe=adjweek(gpst2time(eph->week,data[11]),toc);
        eph->ttr=adjweek(gpst2time(eph->week,data[27]),toc);

        eph->code=(int)data[20];      /* data sources */
                                      /* bit 0 set: I/NAV E1-B */
                                      /* bit 1 set: F/NAV E5a-I */
                                      /* bit 2 set: F/NAV E5b-I */
                                      /* bit 8 set: af0-af2 toc are for E5a.E1 */
                                      /* bit 9 set: af0-af2 toc are for E5b.E1 */
        eph->svh =(int)data[24];      /* sv health */
                                      /* bit     0: E1B DVS */
                                      /* bit   1-2: E1B HS */
                                      /* bit     3: E5a DVS */
                                      /* bit   4-5: E5a HS */
                                      /* bit     6: E5b DVS */
                                      /* bit   7-8: E5b HS */
        eph->sva =sisa_index(data[23]); /* sisa (m->index) */

        eph->tgd[0]=   data[25];      /* BGD E5a/E1 */
        eph->tgd[1]=   data[26];      /* BGD E5b/E1 */
    }
    else if (sys==SYS_CMP) { /* BeiDou v.3.02 */
        eph->toc=bdt2gpst(eph->toc);  /* bdt -> gpst */
        eph->iode=(int)data[ 3];      /* AODE */
        eph->iodc=(int)data[28];      /* AODC */
        eph->toes=     data[11];      /* Toe (s) in BDT week */
        eph->week=(int)data[21];      /* bdt week */
        eph->toe=bdt2gpst(bdt2time(eph->week,data[11])); /* BDT -> GPST */
        eph->ttr=bdt2gpst(bdt2time(eph->week,data[27])); /* BDT -> GPST */
        eph->toe=adjweek(eph->toe,toc);
        eph->ttr=adjweek(eph->ttr,toc);

        eph->svh =(int)data[24];      /* satH1 */
        eph->sva=uraindex(data[23]);  /* URA index (m->index) */

        eph->tgd[0]=   data[25];      /* TGD1 B1/B3 */
        eph->tgd[1]=   data[26];      /* TGD2 B2/B3 */
    }
    else if (sys==SYS_IRN) { /* IRNSS v.3.03 */
        eph->iode=(int)data[ 3];      /* IODEC */
        eph->toes=     data[11];      /* Toe (s) in IRNSS week */
        eph->week=(int)data[21];      /* IRNSS week */
        eph->toe=adjweek(gpst2time(eph->week,data[11]),toc);
        eph->ttr=adjweek(gpst2time(eph->week,data[27]),toc);
        eph->svh =(int)data[24];      /* SV health */
        eph->sva=uraindex(data[23]);  /* URA index (m->index) */
        eph->tgd[0]=   data[25];      /* TGD */
    }
    if (eph->iode<0||1023<eph->iode) {
        trace(2,"rinex nav invalid: sat=%2d iode=%d\n",sat,eph->iode);
    }
    if (eph->iodc<0||1023<eph->iodc) {
        trace(2,"rinex nav invalid: sat=%2d iodc=%d\n",sat,eph->iodc);
    }
    return 1;
}
/* decode GLONASS ephemeris --------------------------------------------------*/
static int decode_geph(double ver, int sat, gtime_t toc, double *data,
                       geph_t *geph)
{
    geph_t geph0={0};
    gtime_t tof;
    double tow,tod;
    int week,dow;

    trace(4,"decode_geph: ver=%.2f sat=%2d\n",ver,sat);

    if (satsys(sat,NULL)!=SYS_GLO) {
        trace(4,"glonass ephemeris error: invalid satellite sat=%2d\n",sat);
        return 0;
    }
    *geph=geph0;

    geph->sat=sat;

    /* Toc rounded by 15 min in utc */
    tow=time2gpst(toc,&week);
    toc=gpst2time(week,floor((tow+450.0)/900.0)*900);
    dow=(int)floor(tow/86400.0);

    /* time of frame in UTC */
    tod=ver<=2.99?data[2]:fmod(data[2],86400.0); /* Tod (v.2), Tow (v.3) in UTC */
    tof=gpst2time(week,tod+dow*86400.0);
    tof=adjday(tof,toc);

    geph->toe=utc2gpst(toc);   /* Toc (GPST) */
    geph->tof=utc2gpst(tof);   /* Tof (GPST) */

    /* IODE = Tb (7bit), Tb =index of UTC+3H within current day */
    geph->iode=(int)(fmod(tow+10800.0,86400.0)/900.0+0.5);

    geph->taun=-data[0];       /* -taun */
    geph->gamn= data[1];       /* +gamman */

    geph->pos[0]=data[3]*1E3; geph->pos[1]=data[7]*1E3; geph->pos[2]=data[11]*1E3;
    geph->vel[0]=data[4]*1E3; geph->vel[1]=data[8]*1E3; geph->vel[2]=data[12]*1E3;
    geph->acc[0]=data[5]*1E3; geph->acc[1]=data[9]*1E3; geph->acc[2]=data[13]*1E3;

    geph->svh=(int)data[ 6];
    geph->frq=(int)data[10];
#if 0 /*  output dtaun instead of age */
    geph->dtaun=data[14];
#else
    geph->age=(int)data[14];
#endif
    /* some receiver output >128 for minus frequency number */
    if (geph->frq>128) geph->frq-=256;

    if (geph->frq<MINFREQ_GLO||MAXFREQ_GLO<geph->frq) {
        trace(2,"rinex gnav invalid freq: sat=%2d fn=%d\n",sat,geph->frq);
    }
    return 1;
}
/* decode GEO ephemeris ------------------------------------------------------*/
static int decode_seph(double ver, int sat, gtime_t toc, double *data,
                       seph_t *seph)
{
    seph_t seph0={0};
    int week;

    trace(4,"decode_seph: ver=%.2f sat=%2d\n",ver,sat);

    if (satsys(sat,NULL)!=SYS_SBS) {
        trace(4,"geo ephemeris error: invalid satellite sat=%2d\n",sat);
        return 0;
    }
    *seph=seph0;

    seph->sat=sat;
    seph->t0 =toc;

    time2gpst(toc,&week);
    seph->tof=adjweek(gpst2time(week,data[2]),toc);

    seph->af0=data[0];
    seph->af1=data[1];

    seph->pos[0]=data[3]*1E3; seph->pos[1]=data[7]*1E3; seph->pos[2]=data[11]*1E3;
    seph->vel[0]=data[4]*1E3; seph->vel[1]=data[8]*1E3; seph->vel[2]=data[12]*1E3;
    seph->acc[0]=data[5]*1E3; seph->acc[1]=data[9]*1E3; seph->acc[2]=data[13]*1E3;

    seph->svh=(int)data[6];
    seph->sva=uraindex(data[10]);

    return 1;
}
/* read RINEX navigation data body -------------------------------------------*/
static int readrnxnavb(FILE *fp, const char *opt, double ver, int sys,
                       int *type, eph_t *eph, geph_t *geph, seph_t *seph)
{
    gtime_t toc;
    double data[64];
    int i=0,j,prn,sat=0,sp=3,mask;
    char buff[MAXRNXLEN],id[8]="",*p;

    trace(4,"readrnxnavb: ver=%.2f sys=%d\n",ver,sys);

    /* set system mask */
    mask=set_sysmask(opt);

    while (fgets(buff,MAXRNXLEN,fp)) {

        if (i==0) {

            /* decode satellite field */
            if (ver>=3.0||sys==SYS_GAL||sys==SYS_QZS) { /* ver.3 or GAL/QZS */
                sprintf(id,"%.3s",buff);
                sat=satid2no(id);
                sp=4;
                if (ver>=3.0) {
                    sys=satsys(sat,NULL);
                    if (!sys) {
                        sys=(id[0]=='S')?SYS_SBS:((id[0]=='R')?SYS_GLO:SYS_GPS);
                    }
                }
            }
            else {
                prn=(int)str2num(buff,0,2);

                if (sys==SYS_SBS) {
                    sat=satno(SYS_SBS,prn+100);
                }
                else if (sys==SYS_GLO) {
                    sat=satno(SYS_GLO,prn);
                }
                else if (93<=prn&&prn<=97) { /* extension */
                    sat=satno(SYS_QZS,prn+100);
                }
                else sat=satno(SYS_GPS,prn);
            }
            /* decode Toc field */
            if (str2time(buff+sp,0,19,&toc)) {
                trace(2,"rinex nav toc error: %23.23s\n",buff);
                return 0;
            }
            /* decode data fields */
            for (j=0,p=buff+sp+19;j<3;j++,p+=19) {
                data[i++]=str2num(p,0,19);
            }
        }
        else {
            /* decode data fields */
            for (j=0,p=buff+sp;j<4;j++,p+=19) {
                data[i++]=str2num(p,0,19);
            }
            /* decode ephemeris */
            if (sys==SYS_GLO&&i>=15) {
                if (!(mask&sys)) return 0;
                *type=1;
                return decode_geph(ver,sat,toc,data,geph);
            }
            else if (sys==SYS_SBS&&i>=15) {
                if (!(mask&sys)) return 0;
                *type=2;
                return decode_seph(ver,sat,toc,data,seph);
            }
            else if (i>=31) {
                if (!(mask&sys)) return 0;
                *type=0;
                return decode_eph(ver,sat,toc,data,eph);
            }
        }
    }
    return -1;
}
/* add ephemeris to navigation data ------------------------------------------*/
static int add_eph(nav_t *nav, const eph_t *eph)
{
    eph_t *nav_eph;

    if (nav->nmax<=nav->n) {
        nav->nmax+=1024;
        if (!(nav_eph=(eph_t *)realloc(nav->eph,sizeof(eph_t)*nav->nmax))) {
            trace(1,"decode_eph malloc error: n=%d\n",nav->nmax);
            free(nav->eph); nav->eph=NULL; nav->n=nav->nmax=0;
            return 0;
        }
        nav->eph=nav_eph;
    }
    nav->eph[nav->n++]=*eph;
    return 1;
}
static int add_geph(nav_t *nav, const geph_t *geph)
{
    geph_t *nav_geph;

    if (nav->ngmax<=nav->ng) {
        nav->ngmax+=1024;
        if (!(nav_geph=(geph_t *)realloc(nav->geph,sizeof(geph_t)*nav->ngmax))) {
            trace(1,"decode_geph malloc error: n=%d\n",nav->ngmax);
            free(nav->geph); nav->geph=NULL; nav->ng=nav->ngmax=0;
            return 0;
        }
        nav->geph=nav_geph;
    }
    nav->geph[nav->ng++]=*geph;
    return 1;
}
static int add_seph(nav_t *nav, const seph_t *seph)
{
    seph_t *nav_seph;

    if (nav->nsmax<=nav->ns) {
        nav->nsmax+=1024;
        if (!(nav_seph=(seph_t *)realloc(nav->seph,sizeof(seph_t)*nav->nsmax))) {
            trace(1,"decode_seph malloc error: n=%d\n",nav->nsmax);
            free(nav->seph); nav->seph=NULL; nav->ns=nav->nsmax=0;
            return 0;
        }
        nav->seph=nav_seph;
    }
    nav->seph[nav->ns++]=*seph;
    return 1;
}
/* read RINEX navigation data ------------------------------------------------*/
static int readrnxnav(FILE *fp, const char *opt, double ver, int sys,
                      nav_t *nav)
{
    eph_t eph;
    geph_t geph;
    seph_t seph;
    int stat,type;

    trace(3,"readrnxnav: ver=%.2f sys=%d\n",ver,sys);

    if (!nav) return 0;

    /* read RINEX navigation data body */
    while ((stat=readrnxnavb(fp,opt,ver,sys,&type,&eph,&geph,&seph))>=0) {

        /* add ephemeris to navigation data */
        if (stat) {
            switch (type) {
                case 1 : stat=add_geph(nav,&geph); break;
                case 2 : stat=add_seph(nav,&seph); break;
                default: stat=add_eph (nav,&eph ); break;
            }
            if (!stat) return 0;
        }
    }
    return nav->n>0||nav->ng>0||nav->ns>0;
}
/* read RINEX clock ----------------------------------------------------------*/
static int readrnxclk(FILE *fp, const char *opt, double ver, int index, nav_t *nav)
{
    pclk_t *nav_pclk;
    gtime_t time;
    double data[2];
    int i,j,sat,mask,off;
    char buff[MAXRNXLEN],satid[8]="";

    trace(3,"readrnxclk: index=%d\n", index);

    if (!nav) return 0;

    /* set system mask */
    mask=set_sysmask(opt);
    off=ver>=3.04?5:0; /* format change for ver>=3.04 */

    while (fgets(buff,sizeof(buff),fp)) {

        if (str2time(buff,8+off,26,&time)) {
            trace(2,"rinex clk invalid epoch: %34.34s\n",buff);
            continue;
        }
        memcpy(satid,buff+3,4);

        /* only read AS (satellite clock) record */
        if (strncmp(buff,"AS",2)||!(sat=satid2no(satid))) continue;

        if (!(satsys(sat,NULL)&mask)) continue;

        for (i=0,j=40+off;i<2;i++,j+=20) data[i]=str2num(buff,j,19);

        if (nav->nc>=nav->ncmax) {
            nav->ncmax+=1024;
            if (!(nav_pclk=(pclk_t *)realloc(nav->pclk,sizeof(pclk_t)*(nav->ncmax)))) {
                trace(1,"readrnxclk malloc error: nmax=%d\n",nav->ncmax);
                free(nav->pclk); nav->pclk=NULL; nav->nc=nav->ncmax=0;
                return -1;
            }
            nav->pclk=nav_pclk;
        }
        if (nav->nc<=0||fabs(timediff(time,nav->pclk[nav->nc-1].time))>1E-9) {
            nav->nc++;
            nav->pclk[nav->nc-1].time =time;
            nav->pclk[nav->nc-1].index=index;
            for (i=0;i<MAXSAT;i++) {
                nav->pclk[nav->nc-1].clk[i][0]=0.0;
                nav->pclk[nav->nc-1].std[i][0]=0.0f;
            }
        }
        nav->pclk[nav->nc-1].clk[sat-1][0]=data[0];
        nav->pclk[nav->nc-1].std[sat-1][0]=(float)data[1];
    }
    return nav->nc>0;
}
/* read RINEX file -----------------------------------------------------------*/
static int readrnxfp(FILE *fp, gtime_t ts, gtime_t te, double tint,
                     const char *opt, int flag, int index, char *type,
                     obs_t *obs, nav_t *nav, sta_t *sta)
{
    double ver;
    int sys,tsys=TSYS_GPS;
    char tobs[NUMSYS][MAXOBSTYPE][4]={{""}};

    trace(3,"readrnxfp: flag=%d index=%d\n",flag,index);

    /* read RINEX file header */
    if (!readrnxh(fp,&ver,type,&sys,&tsys,tobs,nav,sta,flag)) return 0;

    /* flag=0:except for clock,1:clock */
    if ((!flag&&*type=='C')||(flag&&*type!='C')) return 0;

    /* read RINEX file body */
    switch (*type) {
        case 'O': return readrnxobs(fp,ts,te,tint,opt,index,ver,&tsys,tobs,obs,
                                    sta);
        case 'N': return readrnxnav(fp,opt,ver,sys    ,nav);
        case 'G': return readrnxnav(fp,opt,ver,SYS_GLO,nav);
        case 'H': return readrnxnav(fp,opt,ver,SYS_SBS,nav);
        case 'J': return readrnxnav(fp,opt,ver,SYS_QZS,nav); /* extension */
        case 'L': return readrnxnav(fp,opt,ver,SYS_GAL,nav); /* extension */
        case 'C': return readrnxclk(fp,opt,ver,index,nav);
    }
    trace(2,"unsupported rinex type ver=%.2f type=%c\n",ver,*type);
    return 0;
}
/* uncompress and read RINEX file --------------------------------------------*/
static int readrnxfile(const char *file, gtime_t ts, gtime_t te, double tint,
                       const char *opt, int flag, int index, char *type,
                       obs_t *obs, nav_t *nav, sta_t *sta)
{
    FILE *fp;
    int cstat,stat;
    char tmpfile[1024];

    trace(3,"readrnxfile: file=%s flag=%d index=%d\n",file,flag,index);

    if (sta) init_sta(sta);

    /* uncompress file */
    if ((cstat=rtk_uncompress(file,tmpfile))<0) {
        trace(2,"rinex file uncompact error: %s\n",file);
        return 0;
    }
    if (!(fp=fopen(cstat?tmpfile:file,"r"))) {
        trace(2,"rinex file open error: %s\n",cstat?tmpfile:file);
        return 0;
    }
    /* read RINEX file */
    stat=readrnxfp(fp,ts,te,tint,opt,flag,index,type,obs,nav,sta);

    fclose(fp);

    /* delete temporary file */
    if (cstat) remove(tmpfile);

    return stat;
}
/* read RINEX OBS and NAV files ------------------------------------------------
* read RINEX OBS and NAV files
* args   : char *file    I      file (wild-card * expanded) ("": stdin)
*          int   rcv     I      receiver number for obs data
*         (gtime_t ts)   I      observation time start (ts.time==0: no limit)
*         (gtime_t te)   I      observation time end   (te.time==0: no limit)
*         (double tint)  I      observation time interval (s) (0:all)
*          char  *opt    I      RINEX options (see below,"": no option)
*          obs_t *obs    IO     observation data   (NULL: no input)
*          nav_t *nav    IO     navigation data    (NULL: no input)
*          sta_t *sta    IO     station parameters (NULL: no input)
* return : status (1:ok,0:no data,-1:error)
* notes  : read data are appended to obs and nav struct
*          before calling the function, obs and nav should be initialized.
*          observation data and navigation data are not sorted.
*          navigation data may be duplicated.
*          call sortobs() or uniqnav() to sort data or delete duplicated eph.
*
*          RINEX options (separated by spaces) :
*
*            -GLss[=shift]: select GPS signal ss (ss: RINEX 3 code, "1C","2W"...)
*            -RLss[=shift]: select GLO signal ss
*            -ELss[=shift]: select GAL signal ss
*            -JLss[=shift]: select QZS signal ss
*            -CLss[=shift]: select BDS signal ss
*            -ILss[=shift]: select IRN signal ss
*            -SLss[=shift]: select SBS signal ss
*
*                 shift: carrier phase shift to be added (cycle)
*
*            -SYS=sys[,sys...]: select navigation systems
*                               (sys=G:GPS,R:GLO,E:GAL,J:QZS,C:BDS,I:IRN,S:SBS)
*
*-----------------------------------------------------------------------------*/
extern int readrnxt(const char *file, int rcv, gtime_t ts, gtime_t te,
                    double tint, const char *opt, obs_t *obs, nav_t *nav,
                    sta_t *sta)
{
    int i,n,stat=0;
    const char *p;
    char type=' ',*files[MAXEXFILE]={0};

    trace(3,"readrnxt: file=%s rcv=%d\n",file,rcv);

    if (!*file) {
        return readrnxfp(stdin,ts,te,tint,opt,0,1,&type,obs,nav,sta);
    }
    for (i=0;i<MAXEXFILE;i++) {
        if (!(files[i]=(char *)malloc(1024))) {
            for (i--;i>=0;i--) free(files[i]);
            return -1;
        }
    }
    /* expand wild-card */
    if ((n=expath(file,files,MAXEXFILE))<=0) {
        for (i=0;i<MAXEXFILE;i++) free(files[i]);
        return 0;
    }
    /* read rinex files */
    for (i=0;i<n&&stat>=0;i++) {
        stat=readrnxfile(files[i],ts,te,tint,opt,0,rcv,&type,obs,nav,sta);
    }
    /* if station name empty, set 4-char name from file head */
    if (type=='O'&&sta) {
        if (!(p=strrchr(file,RTKLIB_FILEPATHSEP))) p=file-1;
        if (!*sta->name) setstr(sta->name,p+1,4);
    }
    for (i=0;i<MAXEXFILE;i++) free(files[i]);

    return stat;
}
extern int readrnx(const char *file, int rcv, const char *opt, obs_t *obs,
                   nav_t *nav, sta_t *sta)
{
    gtime_t t={0};

    trace(3,"readrnx : file=%s rcv=%d\n",file,rcv);

    return readrnxt(file,rcv,t,t,0.0,opt,obs,nav,sta);
}
/* compare precise clock -----------------------------------------------------*/
static int cmppclk(const void *p1, const void *p2)
{
    pclk_t *q1=(pclk_t *)p1,*q2=(pclk_t *)p2;
    double tt=timediff(q1->time,q2->time);
    return tt<-1E-9?-1:(tt>1E-9?1:q1->index-q2->index);
}
/* combine precise clock -----------------------------------------------------*/
static void combpclk(nav_t *nav)
{
    pclk_t *nav_pclk;
    int i,j,k;

    trace(3,"combpclk: nc=%d\n",nav->nc);

    if (nav->nc<=0) return;

    qsort(nav->pclk,nav->nc,sizeof(pclk_t),cmppclk);

    for (i=0,j=1;j<nav->nc;j++) {
        if (fabs(timediff(nav->pclk[i].time,nav->pclk[j].time))<1E-9) {
            for (k=0;k<MAXSAT;k++) {
                if (nav->pclk[j].clk[k][0]==0.0) continue;
                nav->pclk[i].clk[k][0]=nav->pclk[j].clk[k][0];
                nav->pclk[i].std[k][0]=nav->pclk[j].std[k][0];
            }
        }
        else if (++i<j) nav->pclk[i]=nav->pclk[j];
    }
    nav->nc=i+1;

    if (!(nav_pclk=(pclk_t *)realloc(nav->pclk,sizeof(pclk_t)*nav->nc))) {
        free(nav->pclk); nav->pclk=NULL; nav->nc=nav->ncmax=0;
        trace(1,"combpclk malloc error nc=%d\n",nav->nc);
        return;
    }
    nav->pclk=nav_pclk;
    nav->ncmax=nav->nc;

    trace(4,"combpclk: nc=%d\n",nav->nc);
}
/* read RINEX clock files ------------------------------------------------------
* read RINEX clock files
* args   : char *file    I      file (wild-card * expanded)
*          nav_t *nav    IO     navigation data    (NULL: no input)
* return : number of precise clock
*-----------------------------------------------------------------------------*/
extern int readrnxc(const char *file, nav_t *nav)
{
    gtime_t t={0};
    int i,n,index=0,stat=1;
    char *files[MAXEXFILE]={0},type;

    trace(3,"readrnxc: file=%s\n",file);

    for (i=0;i<MAXEXFILE;i++) {
        if (!(files[i]=(char *)malloc(1024))) {
            for (i--;i>=0;i--) free(files[i]);
            return 0;
        }
    }
    /* expand wild-card */
    n=expath(file,files,MAXEXFILE);

    /* read rinex clock files */
    for (i=0;i<n;i++) {
        if (readrnxfile(files[i],t,t,0.0,"",1,index++,&type,NULL,nav,NULL)) {
            continue;
        }
        stat=0;
        break;
    }
    for (i=0;i<MAXEXFILE;i++) free(files[i]);

    if (!stat) return 0;

    /* unique and combine ephemeris and precise clock */
    combpclk(nav);

    return nav->nc;
}
/* initialize RINEX control ----------------------------------------------------
* initialize RINEX control struct and reallocate memory for observation and
* ephemeris buffer in RINEX control struct
* args   : rnxctr_t *rnx IO     RINEX control struct
* return : status (1:ok,0:memory allocation error)
*-----------------------------------------------------------------------------*/
extern int init_rnxctr(rnxctr_t *rnx)
{
    gtime_t time0={0};
    obsd_t data0={{0}};
    eph_t  eph0={0,-1,-1};
    geph_t geph0={0,-1};
    seph_t seph0={0};
    int i,j;

    trace(3,"init_rnxctr:\n");

    rnx->obs.data=NULL;
    rnx->nav.eph =NULL;
    rnx->nav.geph=NULL;
    rnx->nav.seph=NULL;

    if (!(rnx->obs.data=(obsd_t *)malloc(sizeof(obsd_t)*MAXOBS   ))||
        !(rnx->nav.eph =(eph_t  *)malloc(sizeof(eph_t )*MAXSAT*2 ))||
        !(rnx->nav.geph=(geph_t *)malloc(sizeof(geph_t)*NSATGLO  ))||
        !(rnx->nav.seph=(seph_t *)malloc(sizeof(seph_t)*NSATSBS*2))) {
        free_rnxctr(rnx);
        return 0;
    }
    rnx->time=time0;
    rnx->ver=0.0;
    rnx->sys=rnx->tsys=0;
    for (i=0;i<6;i++) for (j=0;j<MAXOBSTYPE;j++) rnx->tobs[i][j][0]='\0';
    rnx->obs.n=0;
    rnx->nav.n=MAXSAT*2;
    rnx->nav.ng=NSATGLO;
    rnx->nav.ns=NSATSBS*2;
    for (i=0;i<MAXOBS   ;i++) rnx->obs.data[i]=data0;
    for (i=0;i<MAXSAT*2 ;i++) rnx->nav.eph [i]=eph0;
    for (i=0;i<NSATGLO  ;i++) rnx->nav.geph[i]=geph0;
    for (i=0;i<NSATSBS*2;i++) rnx->nav.seph[i]=seph0;
    rnx->ephsat=rnx->ephset=0;
    rnx->opt[0]='\0';

    return 1;
}
/* free RINEX control ----------------------------------------------------------
* free observation and ephemeris buffer in RINEX control struct
* args   : rnxctr_t *rnx IO  RINEX control struct
* return : none
*-----------------------------------------------------------------------------*/
extern void free_rnxctr(rnxctr_t *rnx)
{
    trace(3,"free_rnxctr:\n");

    free(rnx->obs.data); rnx->obs.data=NULL; rnx->obs.n =0;
    free(rnx->nav.eph ); rnx->nav.eph =NULL; rnx->nav.n =0;
    free(rnx->nav.geph); rnx->nav.geph=NULL; rnx->nav.ng=0;
    free(rnx->nav.seph); rnx->nav.seph=NULL; rnx->nav.ns=0;
}
/* open RINEX data -------------------------------------------------------------
* fetch next RINEX message and input a message from file
* args   : rnxctr_t *rnx IO  RINEX control struct
*          FILE  *fp    I    file pointer
* return : status (-2: end of file, 0: no message, 1: input observation data,
*                   2: input navigation data)
*-----------------------------------------------------------------------------*/
extern int open_rnxctr(rnxctr_t *rnx, FILE *fp)
{
    const char *rnxtypes="ONGLJHC";
    double ver;
    char type,tobs[NUMSYS][MAXOBSTYPE][4]={{""}};
    int i,j,sys,tsys;

    trace(3,"open_rnxctr:\n");

    /* read RINEX header from file */
    if (!readrnxh(fp,&ver,&type,&sys,&tsys,tobs,&rnx->nav,&rnx->sta,0)) {
        trace(2,"open_rnxctr: rinex header read error\n");
        return 0;
    }
    if (!strchr(rnxtypes,type)) {
        trace(2,"open_rnxctr: not supported rinex type type=%c\n",type);
        return 0;
    }
    rnx->ver=ver;
    rnx->type=type;
    rnx->sys=sys;
    rnx->tsys=tsys;
    for (i=0;i<NUMSYS;i++) for (j=0;j<MAXOBSTYPE&&*tobs[i][j];j++) {
        strcpy(rnx->tobs[i][j],tobs[i][j]);
    }
    rnx->ephset=rnx->ephsat=0;
    return 1;
}
/* input RINEX control ---------------------------------------------------------
* fetch next RINEX message and input a message from file
* args   : rnxctr_t *rnx    IO  RINEX control struct
*          FILE  *fp        I   file pointer
* return : status (-2: end of file, 0: no message, 1: input observation data,
*                   2: input navigation data)
* notes  : if status=1, input obs data are set to rnx as follows:
*            rnx->time      : obs data epoch time
*            rnx->obs.n     : number of obs data
*            rnx->obs.data[]: obs data
*          if status=2, input nav data are set to rnx as follows:
*            rnx->time      : ephemeris frame time
*            rnx->ephsat    : sat-no of input ephemeris
*            rnx->ephset    : set-no of input ephemeris (0:set1,1:set2)
*            rnx->nav.geph[prn-1]        : GLOASS ephemeris (prn=slot-no)
*            rnx->nav.seph[prn-MINPRNSBS]: SBAS ephemeris   (prn=PRN-no)
*            rnx->nav.eph [sat-1]        : other ephemeris set1 (sat=sat-no)
*            rnx->nav.eph [sat-1+MAXSAT] : other ephemeris set2 (sat=sat-no)
*-----------------------------------------------------------------------------*/
extern int input_rnxctr(rnxctr_t *rnx, FILE *fp)
{
    eph_t eph={0};
    geph_t geph={0};
    seph_t seph={0};
    int n,sys,stat,flag,prn,type,set;

    trace(4,"input_rnxctr:\n");

    /* read RINEX OBS data */
    if (rnx->type=='O') {
        if ((n=readrnxobsb(fp,rnx->opt,rnx->ver,&rnx->tsys,rnx->tobs,&flag,
                           rnx->obs.data,&rnx->sta))<=0) {
            rnx->obs.n=0;
            return n<0?-2:0;
        }
        rnx->time=rnx->obs.data[0].time;
        rnx->obs.n=n;
        return 1;
    }
    /* read RINEX NAV data */
    switch (rnx->type) {
        case 'N': sys=SYS_NONE; break;
        case 'G': sys=SYS_GLO ; break;
        case 'H': sys=SYS_SBS ; break;
        case 'L': sys=SYS_GAL ; break; /* extension */
        case 'J': sys=SYS_QZS ; break; /* extension */
        default: return 0;
    }
    if ((stat=readrnxnavb(fp,rnx->opt,rnx->ver,sys,&type,&eph,&geph,&seph))<=0) {
        return stat<0?-2:0;
    }
    if (type==1) { /* GLONASS ephemeris */
        sys=satsys(geph.sat,&prn);
        rnx->nav.geph[prn-1]=geph;
        rnx->time=geph.tof;
        rnx->ephsat=geph.sat;
        rnx->ephset=0;
    }
    else if (type==2) { /* SBAS ephemeris */
        sys=satsys(seph.sat,&prn);
        rnx->nav.seph[prn-MINPRNSBS]=seph;
        rnx->time=seph.tof;
        rnx->ephsat=seph.sat;
        rnx->ephset=0;
    }
    else { /* other ephemeris */
        sys=satsys(eph.sat,&prn);
        set=(sys==SYS_GAL&&(eph.code&(1<<9)))?1:0; /* GAL 0:I/NAV,1:F/NAV */
        rnx->nav.eph[eph.sat-1+MAXSAT*set]=eph;
        rnx->time=eph.ttr;
        rnx->ephsat=eph.sat;
        rnx->ephset=set;
    }
    return 2;
}
/*------------------------------------------------------------------------------
* output RINEX functions
*-----------------------------------------------------------------------------*/

/* output obs-types RINEX ver.2 ----------------------------------------------*/
static void outobstype_ver2(FILE *fp, const rnxopt_t *opt)
{
    const char label[]="# / TYPES OF OBSERV";
    int i;

    trace(3,"outobstype_ver2:\n");

    fprintf(fp,"%6d",opt->nobs[0]);

    for (i=0;i<opt->nobs[0];i++) {
        if (i>0&&i%9==0) fprintf(fp,"      ");

        fprintf(fp,"%6s",opt->tobs[0][i]);

        if (i%9==8) fprintf(fp,"%-20s\n",label);
    }
    if (opt->nobs[0]==0||i%9>0) {
        fprintf(fp,"%*s%-20s\n",(9-i%9)*6,"",label);
    }
}
/* output obs-types RINEX ver.3 ----------------------------------------------*/
static void outobstype_ver3(FILE *fp, const rnxopt_t *opt)
{
    const char label[]="SYS / # / OBS TYPES";
    char tobs[8];
    int i,j;

    trace(3,"outobstype_ver3:\n");

    for (i=0;navsys[i];i++) {
        if (!(navsys[i]&opt->navsys)||!opt->nobs[i]) continue;

        fprintf(fp,"%c  %3d",syscodes[i],opt->nobs[i]);

        for (j=0;j<opt->nobs[i];j++) {
            if (j>0&&j%13==0) fprintf(fp,"      ");

            strcpy(tobs,opt->tobs[i][j]);

            /* BDS B2x -> 1x (3.02), 2x (other) */
            if (navsys[i]==SYS_CMP) {
                if (opt->rnxver==302&&tobs[1]=='2') tobs[1]='1';
            }
            fprintf(fp," %3s", tobs);

            if (j%13==12) fprintf(fp,"  %-20s\n",label);
        }
        if (j%13>0) {
            fprintf(fp,"%*s  %-20s\n",(13-j%13)*4,"",label);
        }
    }
}
/* output RINEX phase shift --------------------------------------------------*/
static void outrnx_phase_shift(FILE *fp, const rnxopt_t *opt, const nav_t *nav)
{
    static const uint8_t ref_code[][10]={ /* reference signal [9] table A23 */
        {CODE_L1C,CODE_L2P,CODE_L5I,0},                   /* GPS */
        {CODE_L1C,CODE_L4A,CODE_L2C,CODE_L6A,CODE_L3I,0}, /* GLO */
        {CODE_L1B,CODE_L5I,CODE_L7I,CODE_L8I,CODE_L6B,0}, /* GAL */
        {CODE_L1C,CODE_L2S,CODE_L5I,CODE_L5D,CODE_L6S,0}, /* QZS */
        {CODE_L1C,CODE_L5I,0},                            /* SBS */
        {CODE_L2I,CODE_L1D,CODE_L5D,CODE_L7I,CODE_L7D,CODE_L8D,CODE_L6I,0}, /* BDS */
        {CODE_L5A,CODE_L9A,0}                             /* IRN */
    };
    const char *label="SYS / PHASE SHIFT";
    char obs[8];
    int i,j,k;

    for (i=0;navsys[i];i++) {
        if (!(navsys[i]&opt->navsys)||!opt->nobs[i]) continue;
        for (j=0;j<opt->nobs[i];j++) {
            if (opt->tobs[i][j][0]!='L') continue;
            strcpy(obs,opt->tobs[i][j]);
            for (k=0;ref_code[i][k];k++) {
                if (obs2code(obs+1)==ref_code[i][k]) break;
            }
            if (navsys[i]==SYS_CMP) { /* BDS B2x -> 1x (3.02), 2x (other) */
                if (opt->rnxver==302&&obs[1]=='2') obs[1]='1';
            }
            if (ref_code[i][k]) {
                fprintf(fp,"%c %3s %54s%-20s\n",syscodes[i],obs,"",label);
            }
            else {
                fprintf(fp,"%c %3s %8.5f%46s%-20s\n",syscodes[i],obs,
                        opt->shift[i][j],"",label);
            }
        }
    }
}
/* output RINEX GLONASS slot/freq # ------------------------------------------*/
static void outrnx_glo_fcn(FILE *fp, const rnxopt_t *opt, const nav_t *nav)
{
    const char *label="GLONASS SLOT / FRQ #";
    int i,j,k,n=0,sat,prn[MAXPRNGLO],fcn[MAXPRNGLO];

    if (opt->navsys&SYS_GLO) {
        for (i=0;i<MAXPRNGLO;i++) {
            sat=satno(SYS_GLO,i+1);
            for (j=0;j<nav->ng;j++) {
                if (nav->geph[j].sat==sat) break;
            };
            if (j<nav->ng) {
                prn[n]=i+1;
                fcn[n++]=nav->geph[j].frq;
            }
            else if (nav->glo_fcn[i]) {
                prn[n]=i+1;
                fcn[n++]=nav->glo_fcn[i]-8;
            }
        }
    }
    for (i=j=0;i<(n<=0?1:(n-1)/8+1);i++) {
        if (i==0) fprintf(fp,"%3d",n); else fprintf(fp,"   ");
        for (k=0;k<8&&j<n;k++,j++) {
            fprintf(fp," R%02d %2d",prn[j],fcn[j]);
        }
        fprintf(fp,"%*s %-20s\n",(8-k)*7,"",label);
    }
}
/* output RINEX GLONASS code/phase/bias --------------------------------------*/
static void outrnx_glo_bias(FILE *fp, const rnxopt_t *opt)
{
    const char *label="GLONASS COD/PHS/BIS";
    const char *tobs[4]={"C1C","C1P","C2C","C2P"};

    if (opt->navsys&SYS_GLO) {
        fprintf(fp," %s %8.3f %s %8.3f %s %8.3f %s %8.3f%8s%-20s\n",
                tobs[0],opt->glo_cp_bias[0],tobs[1],opt->glo_cp_bias[1],
                tobs[2],opt->glo_cp_bias[2],tobs[3],opt->glo_cp_bias[3],"",
                label);
    }
    else {
        fprintf(fp,"%*s%-20s\n",60,"",label);
    }
}
/* output RINEX observation data file header -----------------------------------
* output RINEX observation data file header
* args   : FILE   *fp       I   output file pointer
*          rnxopt_t *opt    I   RINEX options
*          nav_t  *nav      I   navigation data
* return : status (1:ok, 0:output error)
*-----------------------------------------------------------------------------*/
extern int outrnxobsh(FILE *fp, const rnxopt_t *opt, const nav_t *nav)
{
    double ep[6],pos[3]={0},del[3]={0};
    char date[32],*sys,*tsys="GPS";
    int i;

    trace(3,"outrnxobsh:\n");

    timestr_rnx(date);

    if      (opt->navsys==SYS_GPS) sys="G: GPS";
    else if (opt->navsys==SYS_GLO) sys="R: GLONASS";
    else if (opt->navsys==SYS_GAL) sys="E: Galileo";
    else if (opt->navsys==SYS_QZS) sys="J: QZSS";   /* ver.3.02 */
    else if (opt->navsys==SYS_CMP) sys="C: BeiDou"; /* ver.3.02 */
    else if (opt->navsys==SYS_IRN) sys="I: IRNSS";  /* ver.3.03 */
    else if (opt->navsys==SYS_SBS) sys="S: SBAS Payload";
    else sys="M: Mixed";

    fprintf(fp,"%9.2f%-11s%-20s%-20s%-20s\n",opt->rnxver/100.0,"",
            "OBSERVATION DATA",sys,"RINEX VERSION / TYPE");
    fprintf(fp,"%-20.20s%-20.20s%-20.20s%-20s\n",opt->prog,opt->runby,date,
            "PGM / RUN BY / DATE");

    for (i=0;i<MAXCOMMENT;i++) {
        if (!*opt->comment[i]) continue;
        fprintf(fp,"%-60.60s%-20s\n",opt->comment[i],"COMMENT");
    }
    fprintf(fp,"%-60.60s%-20s\n",opt->marker,"MARKER NAME");
    fprintf(fp,"%-20.20s%-40.40s%-20s\n",opt->markerno,"","MARKER NUMBER");

    if (opt->rnxver>=300) {
        fprintf(fp,"%-20.20s%-40.40s%-20s\n",opt->markertype,"","MARKER TYPE");
    }
    fprintf(fp,"%-20.20s%-40.40s%-20s\n",opt->name[0],opt->name[1],
            "OBSERVER / AGENCY");
    fprintf(fp,"%-20.20s%-20.20s%-20.20s%-20s\n",opt->rec[0],opt->rec[1],
            opt->rec[2],"REC # / TYPE / VERS");
    fprintf(fp,"%-20.20s%-20.20s%-20.20s%-20s\n",opt->ant[0],opt->ant[1],
            "","ANT # / TYPE");

    for (i=0;i<3;i++) if (fabs(opt->apppos[i])<1E8) pos[i]=opt->apppos[i];
    for (i=0;i<3;i++) if (fabs(opt->antdel[i])<1E8) del[i]=opt->antdel[i];
    fprintf(fp,"%14.4f%14.4f%14.4f%-18s%-20s\n",pos[0],pos[1],pos[2],"",
            "APPROX POSITION XYZ");
    fprintf(fp,"%14.4f%14.4f%14.4f%-18s%-20s\n",del[0],del[1],del[2],"",
            "ANTENNA: DELTA H/E/N");

    if (opt->rnxver<=299) { /* ver.2 */
        fprintf(fp,"%6d%6d%-48s%-20s\n",1,1,"","WAVELENGTH FACT L1/2");
        outobstype_ver2(fp,opt);
    }
    else { /* ver.3 */
        outobstype_ver3(fp,opt);
    }
    if (opt->tint>0.0) {
        fprintf(fp,"%10.3f%50s%-20s\n",opt->tint,"","INTERVAL");
    }
    time2epoch(opt->tstart,ep);
    fprintf(fp,"  %04.0f    %02.0f    %02.0f    %02.0f    %02.0f   %010.7f     %-12s%-20s\n",
            ep[0],ep[1],ep[2],ep[3],ep[4],ep[5],tsys,"TIME OF FIRST OBS");

    time2epoch(opt->tend,ep);
    fprintf(fp,"  %04.0f    %02.0f    %02.0f    %02.0f    %02.0f   %010.7f     %-12s%-20s\n",
            ep[0],ep[1],ep[2],ep[3],ep[4],ep[5],tsys,"TIME OF LAST OBS");

    if (opt->rnxver>=301) {
        outrnx_phase_shift(fp,opt,nav); /* SYS / PHASE SHIFT */
    }
    if (opt->rnxver>=302) {
        outrnx_glo_fcn(fp,opt,nav); /* GLONASS SLOT / FRQ # */
    }
    if (opt->rnxver>=302) {
        outrnx_glo_bias(fp,opt); /* GLONASS COD/PHS/BIS */
    }
    return fprintf(fp,"%-60.60s%-20s\n","","END OF HEADER")!=EOF;
}
/* output observation data field ---------------------------------------------*/
static void outrnxobsf(FILE *fp, double obs, int lli, int std)
{
    if (obs==0.0) {
        fprintf(fp,"              ");
    }
    else {
        fprintf(fp,"%14.3f",fmod(obs,1e9));
    }
    if (lli<0||!(lli&(LLI_SLIP|LLI_HALFC|LLI_BOCTRK))) {
        fprintf(fp," ");
    }
    else {
        fprintf(fp,"%1.1d",lli&(LLI_SLIP|LLI_HALFC|LLI_BOCTRK));
    }
    if (std<=0) fprintf(fp," "); else fprintf(fp,"%1.1x",std);
}
/* search observation data index -------------------------------------------*/
static int obsindex(int rnxver, int sys, const uint8_t *code, const char *tobs,
                    const char *mask)
{
    char *id;
    int i;

    for (i=0;i<NFREQ+NEXOBS;i++) {

        /* signal mask */
        if (mask[code[i]-1]=='0') continue;

        if (rnxver<=299) { /* ver.2 */
            if (!strcmp(tobs,"C1")&&(sys==SYS_GPS||sys==SYS_GLO||sys==SYS_QZS||
                sys==SYS_SBS||sys==SYS_CMP)) {
                if (code[i]==CODE_L1C) return i;
            }
            else if (!strcmp(tobs,"P1")) {
                if (code[i]==CODE_L1P||code[i]==CODE_L1W||code[i]==CODE_L1Y||
                    code[i]==CODE_L1N) return i;
            }
            else if (!strcmp(tobs,"C2")&&(sys==SYS_GPS||sys==SYS_QZS)) {
                if (code[i]==CODE_L2S||code[i]==CODE_L2L||code[i]==CODE_L2X)
                    return i;
            }
            else if (!strcmp(tobs,"C2")&&sys==SYS_GLO) {
                if (code[i]==CODE_L2C) return i;
            }
            else if (!strcmp(tobs,"P2")) {
                if (code[i]==CODE_L2P||code[i]==CODE_L2W||code[i]==CODE_L2Y||
                    code[i]==CODE_L2N||code[i]==CODE_L2D) return i;
            }
            else if (rnxver>=212&&tobs[1]=='A') { /* L1C/A */
                if (code[i]==CODE_L1C) return i;
            }
            else if (rnxver>=212&&tobs[1]=='B') { /* L1C */
                if (code[i]==CODE_L1S||code[i]==CODE_L1L||code[i]==CODE_L1X)
                    return i;
            }
            else if (rnxver>=212&&tobs[1]=='C') { /* L2C */
                if (code[i]==CODE_L2S||code[i]==CODE_L2L||code[i]==CODE_L2X)
                    return i;
            }
            else if (rnxver>=212&&tobs[1]=='D'&&sys==SYS_GLO) { /* GLO L2C/A */
                if (code[i]==CODE_L2C) return i;
            }
            else if (tobs[1]=='2'&&sys==SYS_CMP) { /* BDS B1 */
                if (code[i]==CODE_L2I||code[i]==CODE_L2Q||code[i]==CODE_L2X)
                    return i;
            }
            else {
                id=code2obs(code[i]);
                if (id[0]==tobs[1]) return i;
            }
        }
        else { /* ver.3 */
            id=code2obs(code[i]);
            if (!strcmp(id,tobs+1)) return i;
        }
    }
    return -1;
}
/* output rinex event time ---------------------------------------------------*/
static void outrinexevent(FILE *fp, const rnxopt_t *opt, const obsd_t *obs,
                          const double epdiff)
{
    int n;
    double epe[6];

    /* reject invalid time events (> 1 minute from timestamp of epoch)  */
    if (fabs(epdiff)>60) {
        return;
    }

    time2epoch(obs[0].eventime,epe);
    n = obs->timevalid ? 0 : 1;

    if (opt->rnxver<=2.99) { /* ver.2 */
        if (epdiff < 0) fprintf(fp,"\n");
        fprintf(fp," %02d %2.0f %2.0f %2.0f %2.0f%11.7f  %d%3d",
                (int)epe[0]%100,epe[1],epe[2],epe[3],epe[4],epe[5],5,n);
        if (epdiff >= 0) fprintf(fp,"\n");
    } else { /* ver.3 */
        fprintf(fp,"> %04.0f %2.0f %2.0f %2.0f %2.0f%11.7f  %d%3d\n",
                epe[0],epe[1],epe[2],epe[3],epe[4],epe[5],5,n);
    }
    if (n) fprintf(fp,"%-60.60s%-20s\n"," Time mark is not valid","COMMENT");
}
/* output RINEX observation data body ------------------------------------------
* output RINEX observation data body
* args   : FILE   *fp       I   output file pointer
*          rnxopt_t *opt    I   RINEX options
*          obsd_t *obs      I   observation data
*          int    n         I   number of observation data
*          int    flag      I   epoch flag (0:ok,1:power failure,>1:event flag)
* return : status (1:ok, 0:output error)
*-----------------------------------------------------------------------------*/
extern int outrnxobsb(FILE *fp, const rnxopt_t *opt, const obsd_t *obs, int n,
                      int flag)
{
    const char *mask;
    double epdiff,ep[6],dL;
    char sats[MAXOBS][4]={""};
    int i,j,k,m,ns,sys,ind[MAXOBS],s[MAXOBS]={0};

    trace(3,"outrnxobsb: n=%d\n",n);

    time2epoch_n(obs[0].time,ep,7); /* output rounded to 7 decimals */

    for (i=ns=0;i<n&&ns<MAXOBS;i++) {
        sys=satsys(obs[i].sat,NULL);
        if (!(sys&opt->navsys)||opt->exsats[obs[i].sat-1]) continue;
        if (!sat2code(obs[i].sat,sats[ns])) continue;
        switch (sys) {
            case SYS_GPS: s[ns]=0; break;
            case SYS_GLO: s[ns]=1; break;
            case SYS_GAL: s[ns]=2; break;
            case SYS_QZS: s[ns]=3; break;
            case SYS_SBS: s[ns]=4; break;
            case SYS_CMP: s[ns]=5; break;
            case SYS_IRN: s[ns]=6; break;
        }
        if (!opt->nobs[(opt->rnxver<=299)?0:s[ns]]) continue;
        ind[ns++]=i;
    }
    if (ns<=0) return 1;
    /* if epoch of event less than epoch of observation, then first output
    time mark, else first output observation record */
    epdiff = timediff(obs[0].time,obs[0].eventime);
    if (flag == 5 && epdiff >= 0) {
        outrinexevent(fp, opt, obs, epdiff);
    }
    if (opt->rnxver<=299) { /* ver.2 */
        fprintf(fp," %02d %02.0f %02.0f %02.0f %02.0f %010.7f  %d%3d",
                (int)ep[0]%100,ep[1],ep[2],ep[3],ep[4],ep[5],0,ns);
        for (i=0;i<ns;i++) {
            if (i>0&&i%12==0) fprintf(fp,"\n%32s","");
            fprintf(fp,"%-3s",sats[i]);
        }
    }
    else { /* ver.3 */
        fprintf(fp,"> %04.0f %02.0f %02.0f %02.0f %02.0f %010.7f  %d%3d%21s\n",
                ep[0],ep[1],ep[2],ep[3],ep[4],ep[5],0,ns,"");
    }
    for (i=0;i<ns;i++) {
        sys=satsys(obs[ind[i]].sat,NULL);

        if (opt->rnxver<=299) { /* ver.2 */
            m=0;
            mask=opt->mask[s[i]];
        }
        else { /* ver.3 */
            fprintf(fp,"%-3s",sats[i]);
            m=s[i];
            mask=opt->mask[s[i]];
        }
        for (j=0;j<opt->nobs[m];j++) {

            if (opt->rnxver<=299) { /* ver.2 */
                if (j%5==0) fprintf(fp,"\n");
            }
            /* search obs data index */
            if ((k=obsindex(opt->rnxver,sys,obs[ind[i]].code,opt->tobs[m][j],
                            mask))<0) {
                outrnxobsf(fp,0.0,-1,-1);
                continue;
            }
            /* phase shift (cyc) */
            dL=(obs[ind[i]].L[k]!=0.0)?opt->shift[m][j]:0.0;

            /* output field */
            switch (opt->tobs[m][j][0]) {
                case 'C':
                case 'P': outrnxobsf(fp,obs[ind[i]].P[k],-1,obs[ind[i]].Pstd[k]); break;
                case 'L': outrnxobsf(fp,obs[ind[i]].L[k]+dL,obs[ind[i]].LLI[k],obs[ind[i]].Lstd[k]); break;
                case 'D': outrnxobsf(fp,obs[ind[i]].D[k],-1,-1); break;
                case 'S': outrnxobsf(fp,obs[ind[i]].SNR[k]*SNR_UNIT,-1,-1); break;
            }
        }

        /* set trace level to 1 generate CSV file of raw observations   */
#ifdef TRACE
        if (gettracelevel()==1) {
            trace(1,",%16.2f,%3d,%13.2f,%13.2f,%9.2f,%2.0f,%1d,%1d,%13.2f,%13.2f,%9.2f,%2.0f,%1d,%1d\n",
                obs[0].time.time + obs[0].time.sec, obs[ind[i]].sat,
                obs[ind[i]].P[0], obs[ind[i]].L[0], obs[ind[i]].D[0],
                obs[ind[i]].SNR[0]*SNR_UNIT, obs[ind[i]].LLI[0], obs[ind[i]].Lstd[0],
                obs[ind[i]].P[1], obs[ind[i]].L[1], obs[ind[i]].D[1],
                obs[ind[i]].SNR[1]*SNR_UNIT, obs[ind[i]].LLI[1], obs[ind[i]].Lstd[1]);
        }
#endif

        if (opt->rnxver>=300&&fprintf(fp,"\n")==EOF) return 0;
    }

    if (flag == 5 && epdiff < 0) {
        outrinexevent(fp, opt, obs, epdiff);
    }
    if (opt->rnxver>=300) return 1;

    return fprintf(fp,"\n")!=EOF;
}
/* output data field in RINEX navigation data --------------------------------*/
static void outnavf_n(FILE *fp, double value, int n)
{
    double e=(fabs(value)<1E-99)?0.0:floor(log10(fabs(value))+1.0);

    fprintf(fp," %s.%0*.0f%s%+03.0f",value<0.0?"-":" ",n,
            fabs(value)/pow(10.0,e-n),NAVEXP,e);
}
static void outnavf(FILE *fp, double value)
{
    outnavf_n(fp,value,12);
}
/* output iono correction for a system ---------------------------------------*/
static void out_iono_sys(FILE *fp, const char *sys, const double *ion, int n)
{
    const char *label1[]={"ION ALPHA","ION BETA"},*label2="IONOSPHERIC CORR";
    char str[32];
    int i,j;

    if (norm(ion,n)<=0.0) return;

    for (i=0;i<(n+3)/4;i++) {
        sprintf(str,"%s%c",sys,(!*sys||n<4)?' ':'A'+i);
        fprintf(fp,"%-*s ",!*sys?1:4,str);
        for (j=0;j<4&&i*4+j<n;j++) {
            fprintf(fp," ");
            outnavf_n(fp,ion[i*4+j],4);
        }
        fprintf(fp,"%*s%-20s\n",!*sys?10:7+12*(4-j),"",!*sys?label1[i]:label2);
    }
}
/* output iono corrections --------------------------------------------------*/
static void out_iono(FILE *fp, int sys, const rnxopt_t *opt, const nav_t *nav)
{
    if (!opt->outiono) return;

    if (sys&opt->navsys&SYS_GPS) {
        if (opt->rnxver<=211) out_iono_sys(fp,"",nav->ion_gps,8);
        else out_iono_sys(fp,"GPS",nav->ion_gps,8);
    }
    if ((sys&opt->navsys&SYS_GAL)&&opt->rnxver>=212) {
        out_iono_sys(fp,"GAL",nav->ion_gal,3);
    }
    if ((sys&opt->navsys&SYS_QZS)&&opt->rnxver>=302) {
        out_iono_sys(fp,"QZS",nav->ion_qzs,8);
    }
    if ((sys&opt->navsys&SYS_CMP)&&opt->rnxver>=302) {
        out_iono_sys(fp,"BDS",nav->ion_cmp,8);
    }
    if ((sys&opt->navsys&SYS_IRN)&&opt->rnxver>=303) {
        out_iono_sys(fp,"IRN",nav->ion_irn,8);
    }
}
/* output time system correction for a system --------------------------------*/
static void out_time_sys(FILE *fp, const char *sys, const double *utc)
{
    const char *label1="TIME SYSTEM CORR",*label2="DELTA-UTC: A0,A1,T,W";

    if (norm(utc,3)<=0.0) return;

    if (*sys) {
        fprintf(fp,"%-4s ",sys);
        outnavf_n(fp,utc[0],10);
        outnavf_n(fp,utc[1],9);
        fprintf(fp,"%7.0f%5.0f%10s%-20s\n",utc[2],utc[3],"",label1);
    }
    else {
        fprintf(fp,"   ");
        outnavf_n(fp,utc[0],12);
        outnavf_n(fp,utc[1],12);
        fprintf(fp,"%9.0f%9.0f %-20s\n",utc[2],utc[3],label2);
    }
}
/* output time system corrections --------------------------------------------*/
static void out_time(FILE *fp, int sys, const rnxopt_t *opt, const nav_t *nav)
{
    double utc[8]={0};

    if (!opt->outtime) return;

    if (sys&opt->navsys&SYS_GPS) {
        if (opt->rnxver<=211) out_time_sys(fp,"",nav->utc_gps);
        else out_time_sys(fp,"GPUT",nav->utc_gps);
    }
    if ((sys&opt->navsys&SYS_GLO)&&opt->rnxver>=212) {
        /* RINEX 2.12-3.02: tau_C, 3.03- : -tau_C */
        utc[0]=(opt->rnxver<=302)?nav->utc_glo[0]:-nav->utc_glo[0];
        out_time_sys(fp,"GLUT",utc);
    }
    if ((sys&opt->navsys&SYS_SBS)&&opt->rnxver>=212) {
        out_time_sys(fp,"SBUT",nav->utc_sbs);
    }
    if ((sys&opt->navsys&SYS_GAL)&&opt->rnxver>=212) {
        out_time_sys(fp,"GAUT",nav->utc_gal);
    }
    if ((sys&opt->navsys&SYS_QZS)&&opt->rnxver>=302) {
        out_time_sys(fp,"QZUT",nav->utc_qzs);
    }
    if ((sys&opt->navsys&SYS_CMP)&&opt->rnxver>=302) {
        out_time_sys(fp,"BDUT",nav->utc_cmp);
    }
    if ((sys&opt->navsys&SYS_IRN)&&opt->rnxver>=303) {
        out_time_sys(fp,"IRUT",nav->utc_irn);
    }
}
/* output leap seconds -------------------------------------------------------*/
static void out_leaps(FILE *fp, int sys, const rnxopt_t *opt, const nav_t *nav)
{
    const char *label="LEAP SECONDS";
    const double *leaps;

    if (!opt->outleaps) return;

    switch (sys) {
        case SYS_GAL: leaps=nav->utc_gal+4; break;
        case SYS_QZS: leaps=nav->utc_qzs+4; break;
        case SYS_CMP: leaps=nav->utc_cmp+4; break;
        case SYS_IRN: leaps=nav->utc_irn+4; break;
        default     : leaps=nav->utc_gps+4; break;
    }
    if (leaps[0]==0.0) return;

    if (opt->rnxver<=300) {
        if (sys==SYS_GPS) fprintf(fp,"%6.0f%54s%-20s\n",leaps[0],"",label);
    }
    else if (norm(leaps+1,3)<=0.0) {
        fprintf(fp,"%6.0f%18s%3s%33s%-20s\n",leaps[0],"",
                (sys==SYS_CMP)?"BDS":"","",label);
    }
    else {
        fprintf(fp,"%6.0f%6.0f%6.0f%6.0f%3s%33s%-20s\n",leaps[0],
                leaps[3],leaps[1],leaps[2],(sys==SYS_CMP)?"BDS":"","",label);
    }
}
/* output RINEX navigation data file header ------------------------------------
* output RINEX navigation data file header
* args   : FILE   *fp       I   output file pointer
*          rnxopt_t *opt    I   RINEX options
*          nav_t  nav       I   navigation data (NULL: no input)
* return : status (1:ok, 0:output error)
*-----------------------------------------------------------------------------*/
extern int outrnxnavh(FILE *fp, const rnxopt_t *opt, const nav_t *nav)
{
    int i;
    char date[64],*sys;

    trace(3,"outrnxnavh:\n");

    timestr_rnx(date);

    if (opt->rnxver<=299) { /* ver.2 */
        fprintf(fp,"%9.2f           %-20s%-20s%-20s\n",opt->rnxver/100.0,
                "N: GPS NAV DATA","","RINEX VERSION / TYPE");
    }
    else { /* ver.3 */
        if      (opt->navsys==SYS_GPS) sys="G: GPS";
        else if (opt->navsys==SYS_GLO) sys="R: GLONASS";
        else if (opt->navsys==SYS_GAL) sys="E: Galileo";
        else if (opt->navsys==SYS_QZS) sys="J: QZSS";   /* v.3.02 */
        else if (opt->navsys==SYS_CMP) sys="C: BeiDou"; /* v.3.02 */
        else if (opt->navsys==SYS_IRN) sys="I: IRNSS";  /* v.3.03 */
        else if (opt->navsys==SYS_SBS) sys="S: SBAS Payload";
        else if (opt->sep_nav)         sys="G: GPS";
        else sys="M: Mixed";

        fprintf(fp,"%9.2f           %-20s%-20s%-20s\n",opt->rnxver/100.0,
                "N: GNSS NAV DATA",sys,"RINEX VERSION / TYPE");
    }
    fprintf(fp,"%-20.20s%-20.20s%-20.20s%-20s\n",opt->prog,opt->runby,date,
            "PGM / RUN BY / DATE");

    for (i=0;i<MAXCOMMENT;i++) {
        if (!*opt->comment[i]) continue;
        fprintf(fp,"%-60.60s%-20s\n",opt->comment[i],"COMMENT");
    }
    out_iono(fp,opt->sep_nav?SYS_GPS:SYS_ALL,opt,nav);
    out_time(fp,opt->sep_nav?SYS_GPS:SYS_ALL,opt,nav);
    out_leaps(fp,SYS_GPS,opt,nav);

    return fprintf(fp,"%60s%-20s\n","","END OF HEADER")!=EOF;
}
/* output RINEX navigation data file body --------------------------------------
* output RINEX navigation data file body
* args   : FILE   *fp       I   output file pointer
*          rnxopt_t *opt    I   RINEX options
*          eph_t  *eph      I   ephemeris
* return : status (1:ok, 0:output error)
*-----------------------------------------------------------------------------*/
extern int outrnxnavb(FILE *fp, const rnxopt_t *opt, const eph_t *eph)
{
    double ep[6],ttr;
    int week,sys,prn;
    char code[32],*sep;

    trace(3,"outrnxnavb: sat=%2d\n",eph->sat);

    if (!(sys=satsys(eph->sat,&prn))||!(sys&opt->navsys)) return 0;

    if (sys!=SYS_CMP) {
        time2epoch(eph->toc,ep);
    }
    else {
        time2epoch(gpst2bdt(eph->toc),ep); /* gpst -> bdt */
    }
    if ((opt->rnxver>=300&&sys==SYS_GPS)||(opt->rnxver>=212&&sys==SYS_GAL)||
        (opt->rnxver>=302&&sys==SYS_QZS)||(opt->rnxver>=302&&sys==SYS_CMP)||
        (opt->rnxver>=303&&sys==SYS_IRN)) {
        if (!sat2code(eph->sat,code)) return 0;
        fprintf(fp,"%-3s %04.0f %02.0f %02.0f %02.0f %02.0f %02.0f",code,ep[0],
                ep[1],ep[2],ep[3],ep[4],ep[5]);
        sep="    ";
    }
    else if (opt->rnxver<=299&&sys==SYS_GPS) {
        fprintf(fp,"%2d %02d %02.0f %02.0f %02.0f %02.0f %04.1f",prn,
                (int)ep[0]%100,ep[1],ep[2],ep[3],ep[4],ep[5]);
        sep="   ";
    }
    else {
        return 0;
    }
    outnavf(fp,eph->f0     );
    outnavf(fp,eph->f1     );
    outnavf(fp,eph->f2     );
    fprintf(fp,"\n%s",sep  );

    outnavf(fp,eph->iode   ); /* GPS/QZS: IODE, GAL: IODnav, BDS: AODE */
    outnavf(fp,eph->crs    );
    outnavf(fp,eph->deln   );
    outnavf(fp,eph->M0     );
    fprintf(fp,"\n%s",sep  );

    outnavf(fp,eph->cuc    );
    outnavf(fp,eph->e      );
    outnavf(fp,eph->cus    );
    outnavf(fp,sqrt(eph->A));
    fprintf(fp,"\n%s",sep  );

    outnavf(fp,eph->toes   );
    outnavf(fp,eph->cic    );
    outnavf(fp,eph->OMG0   );
    outnavf(fp,eph->cis    );
    fprintf(fp,"\n%s",sep  );

    outnavf(fp,eph->i0     );
    outnavf(fp,eph->crc    );
    outnavf(fp,eph->omg    );
    outnavf(fp,eph->OMGd   );
    fprintf(fp,"\n%s",sep  );

    outnavf(fp,eph->idot   );
    outnavf(fp,eph->code   );
    outnavf(fp,eph->week   ); /* GPS/QZS: GPS week, GAL: GAL week, BDS: BDT week */
    if (sys==SYS_GPS||sys==SYS_QZS) {
        outnavf(fp,eph->flag);
    }
    else {
        outnavf(fp,0.0); /* spare */
    }
    fprintf(fp,"\n%s",sep  );

    if (sys==SYS_GAL) {
        outnavf(fp,sisa_value(eph->sva));
    }
    else {
        outnavf(fp,uravalue(eph->sva));
    }
    outnavf(fp,eph->svh    );
    outnavf(fp,eph->tgd[0] ); /* GPS/QZS:TGD, GAL:BGD E5a/E1, BDS: TGD1 B1/B3 */
    if (sys==SYS_GAL||sys==SYS_CMP) {
        outnavf(fp,eph->tgd[1]); /* GAL:BGD E5b/E1, BDS: TGD2 B2/B3 */
    }
    else if (sys==SYS_GPS||sys==SYS_QZS) {
        outnavf(fp,eph->iodc);   /* GPS/QZS:IODC */
    }
    else {
        outnavf(fp,0.0); /* spare */
    }
    fprintf(fp,"\n%s",sep  );

    if (sys!=SYS_CMP) {
        ttr=time2gpst(eph->ttr,&week);
    }
    else {
        ttr=time2bdt(gpst2bdt(eph->ttr),&week); /* gpst -> bdt */
    }
    outnavf(fp,ttr+(week-eph->week)*604800.0);

    if (sys==SYS_GPS) {
        outnavf(fp,eph->fit);
    }
    else if (sys==SYS_QZS) {
        outnavf(fp,eph->fit>2.0?1.0:0.0);
    }
    else if (sys==SYS_CMP) {
        outnavf(fp,eph->iodc); /* AODC */
    }
    else {
        outnavf(fp,0.0); /* spare */
    }
    return fprintf(fp,"\n")!=EOF;
}
/* output RINEX GNAV file header -----------------------------------------------
* output RINEX GNAV (GLONASS navigation data) file header
* args   : FILE   *fp       I   output file pointer
*          rnxopt_t *opt    I   RINEX options
*          nav_t  nav       I   navigation data (NULL: no input)
* return : status (1:ok, 0:output error)
*-----------------------------------------------------------------------------*/
extern int outrnxgnavh(FILE *fp, const rnxopt_t *opt, const nav_t *nav)
{
    int i;
    char date[64];

    trace(3,"outrnxgnavh:\n");

    timestr_rnx(date);

    if (opt->rnxver<=299) { /* ver.2 */
        fprintf(fp,"%9.2f           %-20s%-20s%-20s\n",opt->rnxver/100.0,
                "GLONASS NAV DATA","","RINEX VERSION / TYPE");
    }
    else { /* ver.3 */
        fprintf(fp,"%9.2f           %-20s%-20s%-20s\n",opt->rnxver/100.0,
                "N: GNSS NAV DATA","R: GLONASS","RINEX VERSION / TYPE");
    }
    fprintf(fp,"%-20.20s%-20.20s%-20.20s%-20s\n",opt->prog,opt->runby,date,
            "PGM / RUN BY / DATE");

    for (i=0;i<MAXCOMMENT;i++) {
        if (!*opt->comment[i]) continue;
        fprintf(fp,"%-60.60s%-20s\n",opt->comment[i],"COMMENT");
    }
    out_time(fp,SYS_GLO,opt,nav);
    out_leaps(fp,SYS_GPS,opt,nav);

    return fprintf(fp,"%60s%-20s\n","","END OF HEADER")!=EOF;
}
/* output RINEX GNAV file body -------------------------------------------------
* output RINEX GNAV (GLONASS navigation data) file body
* args   : FILE   *fp       I   output file pointer
*          rnxopt_t *opt    I   rinex options
*          geph_t  *geph    I   glonass ephemeris
* return : status (1:ok, 0:output error)
*-----------------------------------------------------------------------------*/
extern int outrnxgnavb(FILE *fp, const rnxopt_t *opt, const geph_t *geph)
{
    gtime_t toe;
    double ep[6],tof;
    int prn;
    char code[32],*sep;

    trace(3,"outrnxgnavb: sat=%2d\n",geph->sat);

    if ((satsys(geph->sat,&prn)&opt->navsys)!=SYS_GLO) return 0;

    tof=time2gpst(gpst2utc(geph->tof),NULL);      /* v.3: tow in utc */
    if (opt->rnxver<=299) tof=fmod(tof,86400.0);  /* v.2: tod in utc */

    toe=gpst2utc(geph->toe); /* gpst -> utc */
    time2epoch(toe,ep);

    if (opt->rnxver<=299) { /* ver.2 */
        fprintf(fp,"%2d %02d %02.0f %02.0f %02.0f %02.0f %04.1f",prn,
                (int)ep[0]%100,ep[1],ep[2],ep[3],ep[4],ep[5]);
        sep="   ";
    }
    else { /* ver.3 */
        if (!sat2code(geph->sat,code)) return 0;
        fprintf(fp,"%-3s %04.0f %02.0f %02.0f %02.0f %02.0f %02.0f",code,ep[0],
                ep[1],ep[2],ep[3],ep[4],ep[5]);
        sep="    ";
    }
    outnavf(fp,-geph->taun     );
    outnavf(fp,geph->gamn      );
    outnavf(fp,tof             );
    fprintf(fp,"\n%s",sep      );

    outnavf(fp,geph->pos[0]/1E3);
    outnavf(fp,geph->vel[0]/1E3);
    outnavf(fp,geph->acc[0]/1E3);
    outnavf(fp,geph->svh       );
    fprintf(fp,"\n%s",sep      );

    outnavf(fp,geph->pos[1]/1E3);
    outnavf(fp,geph->vel[1]/1E3);
    outnavf(fp,geph->acc[1]/1E3);
    outnavf(fp,geph->frq       );
    fprintf(fp,"\n%s",sep      );

    outnavf(fp,geph->pos[2]/1E3);
    outnavf(fp,geph->vel[2]/1E3);
    outnavf(fp,geph->acc[2]/1E3);
#if 0 /* input dtaun instead of age */
    outnavf(fp,geph->dtaun     );
#else
    outnavf(fp,geph->age       );
#endif
    return fprintf(fp,"\n")!=EOF;
}
/* output RINEX GEO navigation data file header --------------------------------
* output RINEX GEO navigation data file header
* args   : FILE   *fp       I   output file pointer
*          rnxopt_t *opt    I   RINEX options
*          nav_t  nav       I   navigation data (NULL: no input)
* return : status (1:ok, 0:output error)
*-----------------------------------------------------------------------------*/
extern int outrnxhnavh(FILE *fp, const rnxopt_t *opt, const nav_t *nav)
{
    int i;
    char date[64];

    trace(3,"outrnxhnavh:\n");

    timestr_rnx(date);

    if (opt->rnxver<=299) { /* ver.2 */
        fprintf(fp,"%9.2f           %-20s%-20s%-20s\n",opt->rnxver/100.0,
                "H: GEO NAV MSG DATA","","RINEX VERSION / TYPE");
    }
    else { /* ver.3 */
        fprintf(fp,"%9.2f           %-20s%-20s%-20s\n",opt->rnxver/100.0,
                "N: GNSS NAV DATA","S: SBAS Payload","RINEX VERSION / TYPE");
    }
    fprintf(fp,"%-20.20s%-20.20s%-20.20s%-20s\n",opt->prog,opt->runby,date,
            "PGM / RUN BY / DATE");

    for (i=0;i<MAXCOMMENT;i++) {
        if (!*opt->comment[i]) continue;
        fprintf(fp,"%-60.60s%-20s\n",opt->comment[i],"COMMENT");
    }
    out_time(fp,SYS_SBS,opt,nav);
    out_leaps(fp,SYS_GPS,opt,nav);

    return fprintf(fp,"%60s%-20s\n","","END OF HEADER")!=EOF;
}
/* output RINEX GEO navigation data file body ----------------------------------
* output RINEX GEO navigation data file body
* args   : FILE   *fp       I   output file pointer
*          rnxopt_t *opt    I   RINEX options
*          seph_t  *seph    I   SBAS ephemeris
* return : status (1:ok, 0:output error)
*-----------------------------------------------------------------------------*/
extern int outrnxhnavb(FILE *fp, const rnxopt_t *opt, const seph_t *seph)
{
    double ep[6];
    int prn;
    char code[32],*sep;

    trace(3,"outrnxhnavb: sat=%2d\n",seph->sat);

    if ((satsys(seph->sat,&prn)&opt->navsys)!=SYS_SBS) return 0;

    time2epoch(seph->t0,ep);

    if (opt->rnxver<=299) { /* ver.2 */
        fprintf(fp,"%2d %02d %2.0f %2.0f %2.0f %2.0f %4.1f",prn-100,
                (int)ep[0]%100,ep[1],ep[2],ep[3],ep[4],ep[5]);
        sep="   ";
    }
    else { /* ver.3 */
        if (!sat2code(seph->sat,code)) return 0;
        fprintf(fp,"%-3s %04.0f %2.0f %2.0f %2.0f %2.0f %2.0f",code,ep[0],ep[1],
                ep[2],ep[3],ep[4],ep[5]);
        sep="    ";
    }
    outnavf(fp,seph->af0          );
    outnavf(fp,seph->af1          );
    outnavf(fp,time2gpst(seph->tof,NULL));
    fprintf(fp,"\n%s",sep         );

    outnavf(fp,seph->pos[0]/1E3   );
    outnavf(fp,seph->vel[0]/1E3   );
    outnavf(fp,seph->acc[0]/1E3   );
    outnavf(fp,seph->svh          );
    fprintf(fp,"\n%s",sep         );

    outnavf(fp,seph->pos[1]/1E3   );
    outnavf(fp,seph->vel[1]/1E3   );
    outnavf(fp,seph->acc[1]/1E3   );
    outnavf(fp,uravalue(seph->sva));
    fprintf(fp,"\n%s",sep         );

    outnavf(fp,seph->pos[2]/1E3   );
    outnavf(fp,seph->vel[2]/1E3   );
    outnavf(fp,seph->acc[2]/1E3   );
    outnavf(fp,0                  );

    return fprintf(fp,"\n")!=EOF;
}
/* output RINEX Galileo NAV header ---------------------------------------------
* output RINEX Galileo NAV file header (2.12)
* args   : FILE   *fp       I   output file pointer
*          rnxopt_t *opt    I   RINEX options
*          nav_t  nav       I   navigation data (NULL: no input)
* return : status (1:ok, 0:output error)
*-----------------------------------------------------------------------------*/
extern int outrnxlnavh(FILE *fp, const rnxopt_t *opt, const nav_t *nav)
{
    int i;
    char date[64];

    trace(3,"outrnxlnavh:\n");

    if (opt->rnxver<212) return 0;

    timestr_rnx(date);

    fprintf(fp,"%9.2f           %-20s%-20s%-20s\n",opt->rnxver/100.0,
            "N: GNSS NAV DATA","E: Galileo","RINEX VERSION / TYPE");

    fprintf(fp,"%-20.20s%-20.20s%-20.20s%-20s\n",opt->prog,opt->runby,date,
            "PGM / RUN BY / DATE");

    for (i=0;i<MAXCOMMENT;i++) {
        if (!*opt->comment[i]) continue;
        fprintf(fp,"%-60.60s%-20s\n",opt->comment[i],"COMMENT");
    }
    out_iono(fp,SYS_GAL,opt,nav);
    out_time(fp,SYS_GAL,opt,nav);
    out_leaps(fp,SYS_GAL,opt,nav);

    return fprintf(fp,"%60s%-20s\n","","END OF HEADER")!=EOF;
}
/* output RINEX QZSS navigation data file header -------------------------------
* output RINEX QZSS navigation data file header
* args   : FILE   *fp       I   output file pointer
*          rnxopt_t *opt    I   RINEX options
*          nav_t  nav       I   navigation data (NULL: no input)
* return : status (1:ok, 0:output error)
*-----------------------------------------------------------------------------*/
extern int outrnxqnavh(FILE *fp, const rnxopt_t *opt, const nav_t *nav)
{
    int i;
    char date[64];

    trace(3,"outrnxqnavh:\n");

    if (opt->rnxver<302) return 0;

    timestr_rnx(date);

    fprintf(fp,"%9.2f           %-20s%-20s%-20s\n",opt->rnxver/100.0,
            "N: GNSS NAV DATA","J: QZSS","RINEX VERSION / TYPE");

    fprintf(fp,"%-20.20s%-20.20s%-20.20s%-20s\n",opt->prog,opt->runby,date,
            "PGM / RUN BY / DATE");

    for (i=0;i<MAXCOMMENT;i++) {
        if (!*opt->comment[i]) continue;
        fprintf(fp,"%-60.60s%-20s\n",opt->comment[i],"COMMENT");
    }
    out_iono(fp,SYS_QZS,opt,nav);
    out_time(fp,SYS_QZS,opt,nav);
    out_leaps(fp,SYS_QZS,opt,nav);

    return fprintf(fp,"%60s%-20s\n","","END OF HEADER")!=EOF;
}
/* output RINEX BDS navigation data file header --------------------------------
* output RINEX BDS navigation data file header
* args   : FILE   *fp       I   output file pointer
*          rnxopt_t *opt    I   RINEX options
*          nav_t  nav       I   navigation data (NULL: no input)
* return : status (1:ok, 0:output error)
*-----------------------------------------------------------------------------*/
extern int outrnxcnavh(FILE *fp, const rnxopt_t *opt, const nav_t *nav)
{
    int i;
    char date[64];

    trace(3,"outrnxcnavh:\n");

    if (opt->rnxver<302) return 0;

    timestr_rnx(date);

    fprintf(fp,"%9.2f           %-20s%-20s%-20s\n",opt->rnxver/100.0,
            "N: GNSS NAV DATA","C: BeiDou","RINEX VERSION / TYPE");

    fprintf(fp,"%-20.20s%-20.20s%-20.20s%-20s\n",opt->prog,opt->runby,date,
            "PGM / RUN BY / DATE");

    for (i=0;i<MAXCOMMENT;i++) {
        if (!*opt->comment[i]) continue;
        fprintf(fp,"%-60.60s%-20s\n",opt->comment[i],"COMMENT");
    }
    out_iono(fp,SYS_CMP,opt,nav);
    out_time(fp,SYS_CMP,opt,nav);
    out_leaps(fp,SYS_CMP,opt,nav);

    return fprintf(fp,"%60s%-20s\n","","END OF HEADER")!=EOF;
}
/* output RINEX NavIC/IRNSS navigation data file header ------------------------
* output RINEX NavIC/IRNSS navigation data file header
* args   : FILE   *fp       I   output file pointer
*          rnxopt_t *opt    I   RINEX options
*          nav_t  nav       I   navigation data (NULL: no input)
* return : status (1:ok, 0:output error)
*-----------------------------------------------------------------------------*/
extern int outrnxinavh(FILE *fp, const rnxopt_t *opt, const nav_t *nav)
{
    int i;
    char date[64];

    trace(3,"outrnxinavh:\n");

    if (opt->rnxver<303) return 0;

    timestr_rnx(date);

    fprintf(fp,"%9.2f           %-20s%-20s%-20s\n",opt->rnxver/100.0,
            "N: GNSS NAV DATA","I: IRNSS","RINEX VERSION / TYPE");

    fprintf(fp,"%-20.20s%-20.20s%-20.20s%-20s\n",opt->prog,opt->runby,date,
            "PGM / RUN BY / DATE");

    for (i=0;i<MAXCOMMENT;i++) {
        if (!*opt->comment[i]) continue;
        fprintf(fp,"%-60.60s%-20s\n",opt->comment[i],"COMMENT");
    }
    out_iono(fp,SYS_IRN,opt,nav);
    out_time(fp,SYS_IRN,opt,nav);
    out_leaps(fp,SYS_IRN,opt,nav);

    return fprintf(fp,"%60s%-20s\n","","END OF HEADER")!=EOF;
}<|MERGE_RESOLUTION|>--- conflicted
+++ resolved
@@ -816,66 +816,15 @@
     }
     /* assign position in observation data */
     for (i=n=m=q=0;i<ind->n;i++) {
-<<<<<<< HEAD
-
-        p[i]=ind->idx[i];
-
-=======
-        
+
         p[i]=(ver<=2.11)?ind->idx[i]:ind->pos[i];
-        
->>>>>>> 4afd4ef9
+
         if (ind->type[i]==0&&p[i]==0) k[n++]=i; /* C1? index */
         if (ind->type[i]==0&&p[i]==1) l[m++]=i; /* C2? index */
         if (ind->type[i]==0&&p[i]==2) r[q++]=i; /* C3? index */
     }
 
     /* if multiple codes (C1/P1,C2/P2), select higher priority */
-<<<<<<< HEAD
-    if (n>=2) {
-        if (val[k[0]]==0.0&&val[k[1]]==0.0) {
-            p[k[0]]=-1; p[k[1]]=-1;
-        }
-        else if (val[k[0]]!=0.0&&val[k[1]]==0.0) {
-            p[k[0]]=0; p[k[1]]=-1;
-        }
-        else if (val[k[0]]==0.0&&val[k[1]]!=0.0) {
-            p[k[0]]=-1; p[k[1]]=0;
-        }
-        else if (ind->pri[k[1]]>ind->pri[k[0]]) {
-            p[k[1]]=0; p[k[0]]=NEXOBS<1?-1:NFREQ;
-        }
-        else {
-            p[k[0]]=0; p[k[1]]=NEXOBS<1?-1:NFREQ;
-        }
-    }
-    if (m>=2) {
-        if (val[l[0]]==0.0&&val[l[1]]==0.0) {
-            p[l[0]]=-1; p[l[1]]=-1;
-        }
-        else if (val[l[0]]!=0.0&&val[l[1]]==0.0) {
-            p[l[0]]=1; p[l[1]]=-1;
-        }
-        else if (val[l[0]]==0.0&&val[l[1]]!=0.0) {
-            p[l[0]]=-1; p[l[1]]=1;
-        }
-        else if (ind->pri[l[1]]>ind->pri[l[0]]) {
-            p[l[1]]=1; p[l[0]]=NEXOBS<2?-1:NFREQ+1;
-        }
-        else {
-            p[l[0]]=1; p[l[1]]=NEXOBS<2?-1:NFREQ+1;
-        }
-    }
-    if (q>=2) {
-        if (val[r[0]]==0.0&&val[r[1]]==0.0) {
-            p[r[0]]=-1; p[r[1]]=-1;
-        }
-        else if (val[r[0]]!=0.0&&val[r[1]]==0.0) {
-            p[r[0]]=2; p[r[1]]=-1;
-        }
-        else if (val[r[0]]==0.0&&val[r[1]]!=0.0) {
-            p[r[0]]=-1; p[r[1]]=2;
-=======
     if (ver<=2.11) {
         if (n>=2) {
             if (val[k[0]]==0.0&&val[k[1]]==0.0) {
@@ -893,7 +842,6 @@
             else {
                 p[k[0]]=0; p[k[1]]=NEXOBS<1?-1:NFREQ;
             }
->>>>>>> 4afd4ef9
         }
         if (m>=2) {
             if (val[l[0]]==0.0&&val[l[1]]==0.0) {
@@ -930,7 +878,40 @@
             }
         }
     }
-    
+    if (m>=2) {
+        if (val[l[0]]==0.0&&val[l[1]]==0.0) {
+            p[l[0]]=-1; p[l[1]]=-1;
+        }
+        else if (val[l[0]]!=0.0&&val[l[1]]==0.0) {
+            p[l[0]]=1; p[l[1]]=-1;
+        }
+        else if (val[l[0]]==0.0&&val[l[1]]!=0.0) {
+            p[l[0]]=-1; p[l[1]]=1;
+        }
+        else if (ind->pri[l[1]]>ind->pri[l[0]]) {
+            p[l[1]]=1; p[l[0]]=NEXOBS<2?-1:NFREQ+1;
+        }
+        else {
+            p[l[0]]=1; p[l[1]]=NEXOBS<2?-1:NFREQ+1;
+        }
+    }
+    if (q>=2) {
+        if (val[r[0]]==0.0&&val[r[1]]==0.0) {
+            p[r[0]]=-1; p[r[1]]=-1;
+        }
+        else if (val[r[0]]!=0.0&&val[r[1]]==0.0) {
+            p[r[0]]=2; p[r[1]]=-1;
+        }
+        else if (val[r[0]]==0.0&&val[r[1]]!=0.0) {
+            p[r[0]]=-1; p[r[1]]=2;
+        }
+        else if (ind->pri[r[1]]>ind->pri[r[0]]) {
+            p[r[1]]=2; p[r[0]]=NEXOBS<3?-1:NFREQ+2;
+        }
+        else {
+            p[r[0]]=2; p[r[1]]=NEXOBS<3?-1:NFREQ+2;
+        }
+    }
     /* save observation data */
     for (i=0;i<ind->n;i++) {
         if (p[i]<0||(val[i]==0.0&&lli[i]==0)) continue;
