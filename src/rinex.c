--- conflicted
+++ resolved
@@ -1072,27 +1072,12 @@
     gtime_t time={0};
     sigind_t index[RNX_NUMSYS]={{0}};
     char buff[MAXRNXLEN];
-<<<<<<< HEAD
-    int i=0,n=0,nsat=0,nsys=NUMSYS,sats[MAXOBS]={0},mask;
-
-=======
     int i=0,n=0,nsat=0,sats[MAXOBS]={0},mask;
     
->>>>>>> 1f2c97bb
     /* set system mask */
     mask=set_sysmask(opt);
 
     /* set signal index */
-<<<<<<< HEAD
-    if (nsys>=1) set_index(ver,SYS_GPS,opt,tobs[0],index  );
-    if (nsys>=2) set_index(ver,SYS_GLO,opt,tobs[1],index+1);
-    if (nsys>=3) set_index(ver,SYS_GAL,opt,tobs[2],index+2);
-    if (nsys>=4) set_index(ver,SYS_QZS,opt,tobs[3],index+3);
-    if (nsys>=5) set_index(ver,SYS_SBS,opt,tobs[4],index+4);
-    if (nsys>=6) set_index(ver,SYS_CMP,opt,tobs[5],index+5);
-    if (nsys>=7) set_index(ver,SYS_IRN,opt,tobs[6],index+6);
-
-=======
 #if RNX_NUMSYS>=1
     set_index(ver,SYS_GPS,opt,tobs[RNX_SYS_GPS],index  );
 #endif
@@ -1115,7 +1100,6 @@
     set_index(ver,SYS_IRN,opt,tobs[RNX_SYS_IRN],index+6);
 #endif
     
->>>>>>> 1f2c97bb
     /* read record */
     while (fgets(buff,MAXRNXLEN,fp)) {
 
@@ -1630,13 +1614,8 @@
 {
     double ver;
     int sys,tsys=TSYS_GPS;
-<<<<<<< HEAD
-    char tobs[NUMSYS][MAXOBSTYPE][4]={{""}};
-
-=======
     char tobs[RNX_NUMSYS][MAXOBSTYPE][4]={{""}};
     
->>>>>>> 1f2c97bb
     trace(3,"readrnxfp: flag=%d index=%d\n",flag,index);
 
     /* read RINEX file header */
@@ -2033,16 +2012,6 @@
     int i;
 
     trace(3,"outobstype_ver2:\n");
-<<<<<<< HEAD
-
-    fprintf(fp,"%6d",opt->nobs[0]);
-
-    for (i=0;i<opt->nobs[0];i++) {
-        if (i>0&&i%9==0) fprintf(fp,"      ");
-
-        fprintf(fp,"%6s",opt->tobs[0][i]);
-
-=======
     
     fprintf(fp,"%6d",opt->nobs[RNX_SYS_GPS]);
     
@@ -2051,7 +2020,6 @@
 
         fprintf(fp,"%6s",opt->tobs[RNX_SYS_GPS][i]);
         
->>>>>>> 1f2c97bb
         if (i%9==8) fprintf(fp,"%-20s\n",label);
     }
     if (opt->nobs[RNX_SYS_GPS]==0||i%9>0) {
@@ -2066,13 +2034,8 @@
     int i,j;
 
     trace(3,"outobstype_ver3:\n");
-<<<<<<< HEAD
-
-    for (i=0;navsys[i];i++) {
-=======
     
     for (i=0;i<RNX_NUMSYS;i++) {
->>>>>>> 1f2c97bb
         if (!(navsys[i]&opt->navsys)||!opt->nobs[i]) continue;
 
         fprintf(fp,"%c  %3d",syscodes[i],opt->nobs[i]);
@@ -2110,13 +2073,8 @@
     const char *label="SYS / PHASE SHIFT";
     char obs[8];
     int i,j,k;
-<<<<<<< HEAD
-
-    for (i=0;navsys[i];i++) {
-=======
     
     for (i=0;i<RNX_NUMSYS;i++) {
->>>>>>> 1f2c97bb
         if (!(navsys[i]&opt->navsys)||!opt->nobs[i]) continue;
         for (j=0;j<opt->nobs[i];j++) {
             if (opt->tobs[i][j][0]!='L') continue;
@@ -2292,19 +2250,12 @@
     int i;
 
     for (i=0;i<NFREQ+NEXOBS;i++) {
-<<<<<<< HEAD
-
-        /* signal mask */
-        if (mask[code[i]-1]=='0') continue;
-
-=======
         int c=code[i];
         if (c==CODE_NONE) continue;
 
         /* signal mask */
         if (mask[c-1]=='0') continue;
         
->>>>>>> 1f2c97bb
         if (rnxver<=299) { /* ver.2 */
             if (!strcmp(tobs,"C1")&&(sys==SYS_GPS||sys==SYS_GLO||sys==SYS_QZS||
                 sys==SYS_SBS||sys==SYS_CMP)) {
