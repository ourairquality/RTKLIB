/*------------------------------------------------------------------------------
* ppp.c : precise point positioning
*
*          Copyright (C) 2010-2020 by T.TAKASU, All rights reserved.
*
* options : -DIERS_MODEL  use IERS tide model
*           -DOUTSTAT_AMB output ambiguity parameters to solution status
*
* references :
*    [1] D.D.McCarthy, IERS Technical Note 21, IERS Conventions 1996, July 1996
*    [2] D.D.McCarthy and G.Petit, IERS Technical Note 32, IERS Conventions
*        2003, November 2003
*    [3] D.A.Vallado, Fundamentals of Astrodynamics and Applications 2nd ed,
*        Space Technology Library, 2004
*    [4] J.Kouba, A Guide to using International GNSS Service (IGS) products,
*        May 2009
*    [5] RTCM Paper, April 12, 2010, Proposed SSR Messages for SV Orbit Clock,
*        Code Biases, URA
*    [6] MacMillan et al., Atmospheric gradients and the VLBI terrestrial and
*        celestial reference frames, Geophys. Res. Let., 1997
*    [7] G.Petit and B.Luzum (eds), IERS Technical Note No. 36, IERS
*         Conventions (2010), 2010
*    [8] J.Kouba, A simplified yaw-attitude model for eclipsing GPS satellites,
*        GPS Solutions, 13:1-12, 2009
*    [9] F.Dilssner, GPS IIF-1 satellite antenna phase center and attitude
*        modeling, InsideGNSS, September, 2010
*    [10] F.Dilssner, The GLONASS-M satellite yaw-attitude model, Advances in
*        Space Research, 2010
*    [11] IGS MGEX (http://igs.org/mgex)
*
* version : $Revision:$ $Date:$
* history : 2010/07/20 1.0  new
*                           added api:
*                               tidedisp()
*           2010/12/11 1.1  enable exclusion of eclipsing satellite
*           2012/02/01 1.2  add gps-glonass h/w bias correction
*                           move windupcorr() to rtkcmn.c
*           2013/03/11 1.3  add otl and pole tides corrections
*                           involve iers model with -DIERS_MODEL
*                           change initial variances
*                           suppress acos domain error
*           2013/09/01 1.4  pole tide model by iers 2010
*                           add mode of ionosphere model off
*           2014/05/23 1.5  add output of trop gradient in solution status
*           2014/10/13 1.6  fix bug on P0(a[3]) computation in tide_oload()
*                           fix bug on m2 computation in tide_pole()
*           2015/03/19 1.7  fix bug on ionosphere correction for GLO and BDS
*           2015/05/10 1.8  add function to detect slip by MW-LC jump
*                           fix ppp solution problem with large clock variance
*           2015/06/08 1.9  add precise satellite yaw-models
*                           cope with day-boundary problem of satellite clock
*           2015/07/31 1.10 fix bug on nan-solution without glonass nav-data
*                           pppoutsolsat() -> pppoutstat()
*           2015/11/13 1.11 add L5-receiver-dcb estimation
*                           merge post-residual validation by rnx2rtkp_test
*                           support support option opt->pppopt=-GAP_RESION=nnnn
*           2016/01/22 1.12 delete support for yaw-model bug
*                           add support for ura of ephemeris
*           2018/10/10 1.13 support api change of satexclude()
*           2020/11/30 1.14 use sat2freq() to get carrier frequency
*                           use E1-E5b for Galileo iono-free LC
*-----------------------------------------------------------------------------*/
#include "rtklib.h"

#define SQR(x)      ((x)*(x))
#define SQRT(x)     ((x)<=0.0||(x)!=(x)?0.0:sqrt(x))
#define MAX(x,y)    ((x)>(y)?(x):(y))
#define MIN(x,y)    ((x)<(y)?(x):(y))
#define ROUND(x)    (int)floor((x)+0.5)

#define MAX_ITER    8               /* max number of iterations */
#define MAX_STD_FIX 0.15            /* max std-dev (3d) to fix solution */
#define MIN_NSAT_SOL 4              /* min satellite number for solution */
#define THRES_REJECT 4.0            /* reject threshold of posfit-res (sigma) */

#define THRES_MW_JUMP 10.0

#define VAR_POS     SQR(60.0)       /* init variance receiver position (m^2) */
#define VAR_VEL     SQR(10.0)       /* init variance of receiver vel ((m/s)^2) */
#define VAR_ACC     SQR(10.0)       /* init variance of receiver acc ((m/ss)^2) */
#define VAR_CLK     SQR(60.0)       /* init variance receiver clock (m^2) */
#define VAR_ZTD     SQR( 0.6)       /* init variance ztd (m^2) */
#define VAR_GRA     SQR(0.01)       /* init variance gradient (m^2) */
#define VAR_DCB     SQR(30.0)       /* init variance dcb (m^2) */
#define VAR_BIAS    SQR(60.0)       /* init variance phase-bias (m^2) */
#define VAR_IONO    SQR(60.0)       /* init variance iono-delay */
#define VAR_GLO_IFB SQR( 0.6)       /* variance of glonass ifb */

#define ERR_SAAS    0.3             /* saastamoinen model error std (m) */
#define ERR_BRDCI   0.5             /* broadcast iono model error factor */
#define ERR_CBIAS   0.3             /* code bias error std (m) */
#define REL_HUMI    0.7             /* relative humidity for saastamoinen model */
#define GAP_RESION  120             /* default gap to reset ionos parameters (ep) */

#define EFACT_GPS_L5 10.0           /* error factor of GPS/QZS L5 */

#define MUDOT_GPS   (0.00836*D2R)   /* average angular velocity GPS (rad/s) */
#define MUDOT_GLO   (0.00888*D2R)   /* average angular velocity GLO (rad/s) */
#define EPS0_GPS    (13.5*D2R)      /* max shadow crossing angle GPS (rad) */
#define EPS0_GLO    (14.2*D2R)      /* max shadow crossing angle GLO (rad) */
#define T_POSTSHADOW 1800.0         /* post-shadow recovery time (s) */
#define QZS_EC_BETA 20.0            /* max beta angle for qzss Ec (deg) */

/* number and index of states */
#define NF(opt)     ((opt)->ionoopt==IONOOPT_IFLC?1:(opt)->nf)
#define NP(opt)     ((opt)->dynamics?9:3)
#define NC(opt)     (NSYS)
#define NT(opt)     ((opt)->tropopt<TROPOPT_EST?0:((opt)->tropopt==TROPOPT_EST?1:3))
#define NI(opt)     ((opt)->ionoopt==IONOOPT_EST?MAXSAT:0)
#define ND(opt)     ((opt)->nf>=3?1:0)
#define NR(opt)     (NP(opt)+NC(opt)+NT(opt)+NI(opt)+ND(opt))
#define NB(opt)     (NF(opt)*MAXSAT)
#define NX(opt)     (NR(opt)+NB(opt))
#define IC(s,opt)   (NP(opt)+(s))
#define IT(opt)     (NP(opt)+NC(opt))
#define II(s,opt)   (NP(opt)+NC(opt)+NT(opt)+(s)-1)
#define ID(opt)     (NP(opt)+NC(opt)+NT(opt)+NI(opt))
#define IB(s,f,opt) (NR(opt)+MAXSAT*(f)+(s)-1)

/* standard deviation of state -----------------------------------------------*/
static double STD(rtk_t *rtk, int i)
{
    if (rtk->sol.stat==SOLQ_FIX) return SQRT(rtk->Pa[i+i*rtk->nx]);
    return SQRT(rtk->P[i+i*rtk->nx]);
}
/* write solution status for PPP ---------------------------------------------*/
extern int pppoutstat(rtk_t *rtk, char *buff)
{
    ssat_t *ssat;
    double tow,pos[3],vel[3],acc[3],*x;
    int i,j,week;
    char id[32],*p=buff;

    if (!rtk->sol.stat) return 0;

    trace(3,"pppoutstat:\n");

    tow=time2gpst(rtk->sol.time,&week);

    x=rtk->sol.stat==SOLQ_FIX?rtk->xa:rtk->x;

    /* receiver position */
    p+=sprintf(p,"$POS,%d,%.3f,%d,%.4f,%.4f,%.4f,%.4f,%.4f,%.4f\n",week,tow,
               rtk->sol.stat,x[0],x[1],x[2],STD(rtk,0),STD(rtk,1),STD(rtk,2));

    /* receiver velocity and acceleration */
    if (rtk->opt.dynamics) {
        ecef2pos(rtk->sol.rr,pos);
        ecef2enu(pos,rtk->x+3,vel);
        ecef2enu(pos,rtk->x+6,acc);
        p+=sprintf(p,"$VELACC,%d,%.3f,%d,%.4f,%.4f,%.4f,%.5f,%.5f,%.5f,%.4f,%.4f,"
                   "%.4f,%.5f,%.5f,%.5f\n",week,tow,rtk->sol.stat,vel[0],vel[1],
                   vel[2],acc[0],acc[1],acc[2],0.0,0.0,0.0,0.0,0.0,0.0);
    }
    /* receiver clocks */
    i=IC(0,&rtk->opt);
    p+=sprintf(p,"$CLK,%d,%.3f,%d,%d,%.3f,%.3f,%.3f,%.3f,%.3f,%.3f,%.3f,%.3f\n",
               week,tow,rtk->sol.stat,1,x[i]*1E9/CLIGHT,x[i+1]*1E9/CLIGHT,
               x[i+2]*1E9/CLIGHT,x[i+3]*1E9/CLIGHT,STD(rtk,i)*1E9/CLIGHT,
               STD(rtk,i+1)*1E9/CLIGHT,STD(rtk,i+2)*1E9/CLIGHT,
               STD(rtk,i+2)*1E9/CLIGHT);

    /* tropospheric parameters */
    if (rtk->opt.tropopt==TROPOPT_EST||rtk->opt.tropopt==TROPOPT_ESTG) {
        i=IT(&rtk->opt);
        p+=sprintf(p,"$TROP,%d,%.3f,%d,%d,%.4f,%.4f\n",week,tow,rtk->sol.stat,
                   1,x[i],STD(rtk,i));
    }
    if (rtk->opt.tropopt==TROPOPT_ESTG) {
        i=IT(&rtk->opt);
        p+=sprintf(p,"$TRPG,%d,%.3f,%d,%d,%.5f,%.5f,%.5f,%.5f\n",week,tow,
                   rtk->sol.stat,1,x[i+1],x[i+2],STD(rtk,i+1),STD(rtk,i+2));
    }
    /* ionosphere parameters */
    if (rtk->opt.ionoopt==IONOOPT_EST) {
        for (i=0;i<MAXSAT;i++) {
            ssat=rtk->ssat+i;
            if (!ssat->vs) continue;
            j=II(i+1,&rtk->opt);
            if (rtk->x[j]==0.0) continue;
            satno2id(i+1,id);
            p+=sprintf(p,"$ION,%d,%.3f,%d,%s,%.1f,%.1f,%.4f,%.4f\n",week,tow,
                       rtk->sol.stat,id,rtk->ssat[i].azel[0]*R2D,
                       rtk->ssat[i].azel[1]*R2D,x[j],STD(rtk,j));
        }
    }
#ifdef OUTSTAT_AMB
    /* ambiguity parameters */
    int k;
    for (i=0;i<MAXSAT;i++) for (j=0;j<NF(&rtk->opt);j++) {
        k=IB(i+1,j,&rtk->opt);
        if (rtk->x[k]==0.0) continue;
        satno2id(i+1,id);
        p+=sprintf(p,"$AMB,%d,%.3f,%d,%s,%d,%.4f,%.4f\n",week,tow,
                   rtk->sol.stat,id,j+1,x[k],STD(rtk,k));
    }
#endif
    return (int)(p-buff);
}
/* exclude meas of eclipsing satellite (block IIA) ---------------------------*/
static void testeclipse(const obsd_t *obs, int n, const nav_t *nav, double *rs)
{
    double rsun[3],esun[3],r,ang,erpv[5]={0},cosa;
    int i,j;
    const char *type;

    trace(3,"testeclipse:\n");

    /* unit vector of sun direction (ecef) */
    sunmoonpos(gpst2utc(obs[0].time),erpv,rsun,NULL,NULL);
    normv3(rsun,esun);

    for (i=0;i<n;i++) {
        type=nav->pcvs[obs[i].sat-1].type;

        if ((r=norm(rs+i*6,3))<=0.0) continue;

        /* only block IIA */
        if (*type&&!strstr(type,"BLOCK IIA")) continue;

        /* sun-earth-satellite angle */
        cosa=dot3(rs+i*6,esun)/r;
        cosa=cosa<-1.0?-1.0:(cosa>1.0?1.0:cosa);
        ang=acos(cosa);

        /* test eclipse */
        if (ang<PI/2.0||r*sin(ang)>RE_WGS84) continue;

        trace(3,"eclipsing sat excluded %s sat=%2d\n",time_str(obs[0].time,0),
              obs[i].sat);

        for (j=0;j<3;j++) rs[j+i*6]=0.0;
    }
}
/* nominal yaw-angle ---------------------------------------------------------*/
static double yaw_nominal(double beta, double mu)
{
    if (fabs(beta)<1E-12&&fabs(mu)<1E-12) return PI;
    return atan2(-tan(beta),sin(mu))+PI;
}
/* yaw-angle of satellite ----------------------------------------------------*/
extern int yaw_angle(int sat, const char *type, int opt, double beta, double mu,
                     double *yaw)
{
    *yaw=yaw_nominal(beta,mu);
    return 1;
}
/* satellite attitude model --------------------------------------------------*/
static int sat_yaw(gtime_t time, int sat, const char *type, int opt,
                   const double *rs, double *exs, double *eys)
{
    double rsun[3],ri[6],es[3],esun[3],n[3],p[3],en[3],ep[3],ex[3],E,beta,mu;
    double yaw,cosy,siny,erpv[5]={0};
    int i;

    sunmoonpos(gpst2utc(time),erpv,rsun,NULL,NULL);

    /* beta and orbit angle */
    matcpy(ri,rs,6,1);
    ri[3]-=OMGE*ri[1];
    ri[4]+=OMGE*ri[0];
    cross3(ri,ri+3,n);
    cross3(rsun,n,p);
    if (!normv3(rs,es)||!normv3(rsun,esun)||!normv3(n,en)||
        !normv3(p,ep)) return 0;
    beta=PI/2.0-acos(dot3(esun,en));
    E=acos(dot3(es,ep));
    mu=PI/2.0+(dot3(es,esun)<=0?-E:E);
    if      (mu<-PI/2.0) mu+=2.0*PI;
    else if (mu>=PI/2.0) mu-=2.0*PI;

    /* yaw-angle of satellite */
    if (!yaw_angle(sat,type,opt,beta,mu,&yaw)) return 0;

    /* satellite fixed x,y-vector */
    cross3(en,es,ex);
    cosy=cos(yaw);
    siny=sin(yaw);
    for (i=0;i<3;i++) {
        exs[i]=-siny*en[i]+cosy*ex[i];
        eys[i]=-cosy*en[i]-siny*ex[i];
    }
    return 1;
}
/* phase windup model --------------------------------------------------------*/
static int model_phw(gtime_t time, int sat, const char *type, int opt,
                     const double *rs, const double *rr, double *phw)
{
    double exs[3],eys[3],ek[3],exr[3],eyr[3],eks[3],ekr[3],E[9];
    double dr[3],ds[3],drs[3],r[3],pos[3],cosp,ph;
    int i;

    if (opt<=0) return 1; /* no phase windup */

    /* satellite yaw attitude model */
    if (!sat_yaw(time,sat,type,opt,rs,exs,eys)) return 0;

    /* unit vector satellite to receiver */
    for (i=0;i<3;i++) r[i]=rr[i]-rs[i];
    if (!normv3(r,ek)) return 0;

    /* unit vectors of receiver antenna */
    ecef2pos(rr,pos);
    xyz2enu(pos,E);
    exr[0]= E[1]; exr[1]= E[4]; exr[2]= E[7]; /* x = north */
    eyr[0]=-E[0]; eyr[1]=-E[3]; eyr[2]=-E[6]; /* y = west  */

    /* phase windup effect */
    cross3(ek,eys,eks);
    cross3(ek,eyr,ekr);
    for (i=0;i<3;i++) {
        ds[i]=exs[i]-ek[i]*dot3(ek,exs)-eks[i];
        dr[i]=exr[i]-ek[i]*dot3(ek,exr)+ekr[i];
    }
    cosp=dot3(ds,dr)/norm(ds,3)/norm(dr,3);
    if      (cosp<-1.0) cosp=-1.0;
    else if (cosp> 1.0) cosp= 1.0;
    ph=acos(cosp)/2.0/PI;
    cross3(ds,dr,drs);
    if (dot3(ek,drs)<0.0) ph=-ph;

    *phw=ph+floor(*phw-ph+0.5); /* in cycle */
    return 1;
}
/* measurement error variance ------------------------------------------------*/
static double varerr(int sat, int sys, double el, double snr_rover,
                     int f, const prcopt_t *opt, const obsd_t *obs)
{
    double a,b,e;
    double snr_max=opt->err[5];
    double fact=1.0;
    double sinel=sin(el),var;
    int frq,code;

    frq=f/2;code=f%2; /* 0=phase, 1=code */
    /* increase variance for pseudoranges */
    if (code) fact=opt->eratio[frq];
    if (fact<=0.0) fact=opt->eratio[0];
    /* adjust variances for constellation */
    switch (sys) {
        case SYS_GPS: fact*=EFACT_GPS;break;
        case SYS_GLO: fact*=EFACT_GLO;break;
        case SYS_GAL: fact*=EFACT_GAL;break;
        case SYS_SBS: fact*=EFACT_SBS;break;
        case SYS_QZS: fact*=EFACT_QZS;break;
        case SYS_CMP: fact*=EFACT_CMP;break;
        case SYS_IRN: fact*=EFACT_IRN;break;
        default:      fact*=EFACT_GPS;break;
    }
    if (sys==SYS_GPS||sys==SYS_QZS) {
        if (frq==2) fact*=EFACT_GPS_L5; /* GPS/QZS L5 error factor */
    }
    /* adjust variance for config parameters */
    a=fact*opt->err[1];  /* base term */
    b=fact*opt->err[2];  /* el term */
    /* calculate variance */
    var=(a*a+b*b/sinel/sinel);
    if (opt->err[6]>0) {  /* add SNR term */
        e=fact*opt->err[6];
        var+=e*e*(pow(10,0.1*MAX(snr_max-snr_rover,0)));
    }
    if (opt->err[7]>0.0) {   /* add rcvr stdevs term */
        if (code) var+=SQR(opt->err[7]*0.01*(1<<(obs->Pstd[frq]+5))); /* 0.01*2^(n+5) */
        else var+=SQR(opt->err[7]*obs->Lstd[frq]*0.004*0.2); /* 0.004 cycles -> m) */
    }
    /* FIXME: the scaling factor is not 3 for other signals/constellations than GPS L1/L2 */
    var*=(opt->ionoopt==IONOOPT_IFLC)?SQR(3.0):1.0;
    return var;
}
/* initialize state and covariance -------------------------------------------*/
static inline void initx(rtk_t *rtk, double xi, double var, int i)
{
    int j;
    rtk->x[i]=xi;
    for (j=0;j<rtk->nx;j++) rtk->P[i+j*rtk->nx]=0.0;
    for (j=0;j<rtk->nx;j++) rtk->P[j+i*rtk->nx]=0.0;
    rtk->P[i+i*rtk->nx]=var;
}
/* geometry-free phase measurement -------------------------------------------*/
static double gfmeas(const obsd_t *obs, const nav_t *nav)
{
    double freq1,freq2;

    freq1=sat2freq(obs->sat,obs->code[0],nav);
    freq2=sat2freq(obs->sat,obs->code[1],nav);
    if (freq1==0.0||freq2==0.0||obs->L[0]==0.0||obs->L[1]==0.0) return 0.0;
    return (obs->L[0]/freq1-obs->L[1]/freq2)*CLIGHT;
}
/* Melbourne-Wubbena linear combination --------------------------------------*/
static double mwmeas(const obsd_t *obs, const nav_t *nav)
{
    double freq1,freq2;

    freq1=sat2freq(obs->sat,obs->code[0],nav);
    freq2=sat2freq(obs->sat,obs->code[1],nav);

    if (freq1==0.0||freq2==0.0||obs->L[0]==0.0||obs->L[1]==0.0||
        obs->P[0]==0.0||obs->P[1]==0.0) return 0.0;
    trace(3,"mwmeas: %12.1f %12.1f %15.3f %15.3f %15.3f %15.3f %d %d\n",freq1,freq2,obs->L[0],obs->L[1],obs->P[0],obs->P[1],obs->code[0],obs->code[1]);
    return (obs->L[0]-obs->L[1])*CLIGHT/(freq1-freq2)-
           (freq1*obs->P[0]+freq2*obs->P[1])/(freq1+freq2);
}
/* antenna corrected measurements --------------------------------------------*/
static void corr_meas(const obsd_t *obs, const nav_t *nav, const double *azel,
                      const prcopt_t *opt, const double *dantr,
                      const double *dants, double phw, double *L, double *P,
                      double *Lc, double *Pc)
{
    double freq[NFREQ]={0},C1,C2;
    int i,ix=0,frq,frq2,bias_ix,sys=satsys(obs->sat,NULL);

    for (i=0;i<opt->nf;i++) {
        L[i]=P[i]=0.0;
        /* skip if low SNR or missing observations */
        freq[i]=sat2freq(obs->sat,obs->code[i],nav);
        if (freq[i]==0.0||obs->L[i]==0.0||obs->P[i]==0.0) continue;
        if (testsnr(0,0,azel[1],obs->SNR[i]*SNR_UNIT,&opt->snrmask)) continue;

        /* antenna phase center and phase windup correction */
        L[i]=obs->L[i]*CLIGHT/freq[i]-dants[i]-dantr[i]-phw*CLIGHT/freq[i];
        P[i]=obs->P[i]               -dants[i]-dantr[i];

        if (opt->sateph==EPHOPT_SSRAPC||opt->sateph==EPHOPT_SSRCOM) {
            /* select SSR code correction based on code */
            if (sys==SYS_GPS)
                ix=(i==0?CODE_L1W-1:CODE_L2W-1);
            else if (sys==SYS_GLO)
                ix=(i==0?CODE_L1P-1:CODE_L2P-1);
            else if (sys==SYS_GAL)
                ix=(i==0?CODE_L1X-1:CODE_L7X-1);
            /* apply SSR correction */
            P[i]+=(nav->ssr[obs->sat-1].cbias[obs->code[i]-1]-nav->ssr[obs->sat-1].cbias[ix]);
        }
        else {   /* apply code bias corrections from file */
            if (sys==SYS_GAL&&(i==1||i==2)) frq=3-i;  /* GAL biases are L1/L5 */
            else frq=i;  /* other biases are L1/L2 */
            if (frq>=MAX_CODE_BIAS_FREQS) continue;  /* only 2 freqs per system supported in code bias table */
            bias_ix=code2bias_ix(sys,obs->code[i]); /* look up bias index in table */
            if (bias_ix>0) {  /*  0=ref code */
                P[i]+=nav->cbias[obs->sat-1][frq][bias_ix-1]; /* code bias */
            }
        }
    }
    /* choose freqs for iono-free LC */
    *Lc=*Pc=0.0;
    frq2=L[1]==0?2:1;  /* if L[1]==0, try L[2] */
    if (freq[0]==0.0||freq[frq2]==0.0) return;
    C1= SQR(freq[0])/(SQR(freq[0])-SQR(freq[frq2]));
    C2=-SQR(freq[frq2])/(SQR(freq[0])-SQR(freq[frq2]));

    if (L[0]!=0.0&&L[frq2]!=0.0) *Lc=C1*L[0]+C2*L[frq2];
    if (P[0]!=0.0&&P[frq2]!=0.0) *Pc=C1*P[0]+C2*P[frq2];
}
/* detect cycle slip by LLI --------------------------------------------------*/
static void detslp_ll(rtk_t *rtk, const obsd_t *obs, int n)
{
    int i,j,nf=rtk->opt.nf;

    trace(3,"detslp_ll: n=%d\n",n);

    for (i=0;i<n&&i<MAXOBS;i++) for (j=0;j<rtk->opt.nf;j++) {
        if (obs[i].L[j]==0.0||!(obs[i].LLI[j]&3)) continue;

        trace(3,"detslp_ll: slip detected sat=%2d f=%d\n",obs[i].sat,j+1);

        rtk->ssat[obs[i].sat-1].slip[j<nf?j:nf]=1;
    }
}
/* detect cycle slip by geometry free phase jump -----------------------------*/
static void detslp_gf(rtk_t *rtk, const obsd_t *obs, int n, const nav_t *nav)
{
    double g0,g1;
    int i,j;

    trace(4,"detslp_gf: n=%d\n",n);

    for (i=0;i<n&&i<MAXOBS;i++) {

        if ((g1=gfmeas(obs+i,nav))==0.0) continue;

        g0=rtk->ssat[obs[i].sat-1].gf[0];
        rtk->ssat[obs[i].sat-1].gf[0]=g1;

        trace(4,"detslip_gf: sat=%2d gf0=%8.3f gf1=%8.3f\n",obs[i].sat,g0,g1);

        if (g0!=0.0&&fabs(g1-g0)>rtk->opt.thresslip) {
            trace(3,"detslip_gf: slip detected sat=%2d gf=%8.3f->%8.3f\n",
                  obs[i].sat,g0,g1);

            for (j=0;j<rtk->opt.nf;j++) rtk->ssat[obs[i].sat-1].slip[j]|=1;
        }
    }
}
/* detect slip by Melbourne-Wubbena linear combination jump ------------------*/
static void detslp_mw(rtk_t *rtk, const obsd_t *obs, int n, const nav_t *nav)
{
    double w0,w1;
    int i,j;

    trace(4,"detslp_mw: n=%d\n",n);

    for (i=0;i<n&&i<MAXOBS;i++) {
        if ((w1=mwmeas(obs+i,nav))==0.0) continue;

        w0=rtk->ssat[obs[i].sat-1].mw[0];
        rtk->ssat[obs[i].sat-1].mw[0]=w1;

        trace(4,"detslip_mw: sat=%2d mw0=%8.3f mw1=%8.3f\n",obs[i].sat,w0,w1);

        if (w0!=0.0&&fabs(w1-w0)>THRES_MW_JUMP) {
            trace(3,"detslip_mw: slip detected sat=%2d mw=%8.3f->%8.3f\n",
                  obs[i].sat,w0,w1);

            for (j=0;j<rtk->opt.nf;j++) rtk->ssat[obs[i].sat-1].slip[j]|=1;
        }
    }
}
/* temporal update of position -----------------------------------------------*/
static void udpos_ppp(rtk_t *rtk)
{
    double *F,*P,*FP,*x,*xp,pos[3],Q[9]={0},Qv[9],var=0.0;
    int i,j,*ix,nx;

    trace(3,"udpos_ppp:\n");

    /* fixed mode */
    if (rtk->opt.mode==PMODE_PPP_FIXED) {
        for (i=0;i<3;i++) initx(rtk,rtk->opt.ru[i],1E-8,i);
        return;
    }
    /* initialize position for first epoch */
    if (norm(rtk->x,3)<=0.0) {
        for (i=0;i<3;i++) initx(rtk,rtk->sol.rr[i],VAR_POS,i);
        if (rtk->opt.dynamics) {
            for (i=3;i<6;i++) initx(rtk,rtk->sol.rr[i],VAR_VEL,i);
            for (i=6;i<9;i++) initx(rtk,1E-6,VAR_ACC,i);
        }
    }
    /* static ppp mode */
    if (rtk->opt.mode==PMODE_PPP_STATIC) {
        for (i=0;i<3;i++) {
            rtk->P[i*(1+rtk->nx)]+=SQR(rtk->opt.prn[5])*fabs(rtk->tt);
        }
        return;
    }
    /* kinematic mode without dynamics */
    if (!rtk->opt.dynamics) {
        for (i=0;i<3;i++) {
            initx(rtk,rtk->sol.rr[i],VAR_POS,i);
        }
        return;
    }
    /* check variance of estimated position */
    for (i=0;i<3;i++) var+=rtk->P[i+i*rtk->nx];
    var/=3.0;

    if (var>VAR_POS) {
        /* reset position with large variance */
        for (i=0;i<3;i++) initx(rtk,rtk->sol.rr[i],VAR_POS,i);
        for (i=3;i<6;i++) initx(rtk,rtk->sol.rr[i],VAR_VEL,i);
        for (i=6;i<9;i++) initx(rtk,1E-6,VAR_ACC,i);
        trace(2,"reset rtk position due to large variance: var=%.3f\n",var);
        return;
    }
    /* generate valid state index */
    ix=imat(rtk->nx,1);
    for (i=nx=0;i<rtk->nx;i++) {
        if  (i<9||(rtk->x[i]!=0.0&&rtk->P[i+i*rtk->nx]>0.0)) ix[nx++]=i;
    }
    /* state transition of position/velocity/acceleration */
    F=eye(nx); P=mat(nx,nx); FP=mat(nx,nx); x=mat(nx,1); xp=mat(nx,1);

    for (i=0;i<6;i++) {
        F[i+(i+3)*nx]=rtk->tt;
    }
    /* include accel terms if filter is converged */
    if (var<rtk->opt.thresar[1]) {
        for (i=0;i<3;i++) {
            F[i+(i+6)*nx]=SQR(rtk->tt)/2.0;
        }
    }
    else trace(3,"pos var too high for accel term: %.4f,%.4f\n", var,rtk->opt.thresar[1]);
    for (i=0;i<nx;i++) {
        x[i]=rtk->x[ix[i]];
        for (j=0;j<nx;j++) {
            P[i+j*nx]=rtk->P[ix[i]+ix[j]*rtk->nx];
        }
    }
    /* x=F*x, P=F*P*F+Q */
    matmul("NN",nx,1,nx,1.0,F,x,0.0,xp);
    matmul("NN",nx,nx,nx,1.0,F,P,0.0,FP);
    matmul("NT",nx,nx,nx,1.0,FP,F,0.0,P);

    for (i=0;i<nx;i++) {
        rtk->x[ix[i]]=xp[i];
        for (j=0;j<nx;j++) {
            rtk->P[ix[i]+ix[j]*rtk->nx]=P[i+j*nx];
        }
    }
    /* process noise added to only acceleration */
    Q[0]=Q[4]=SQR(rtk->opt.prn[3])*fabs(rtk->tt);
    Q[8]=SQR(rtk->opt.prn[4])*fabs(rtk->tt);
    ecef2pos(rtk->x,pos);
    covecef(pos,Q,Qv);
    for (i=0;i<3;i++) for (j=0;j<3;j++) {
        rtk->P[i+6+(j+6)*rtk->nx]+=Qv[i+j*3];
    }
    free(ix); free(F); free(P); free(FP); free(x); free(xp);
}
/* temporal update of clock --------------------------------------------------*/
static void udclk_ppp(rtk_t *rtk)
{
    double dtr;
    int i;

    trace(3,"udclk_ppp:\n");

    /* initialize every epoch for clock (white noise) */
    for (i=0;i<NSYS;i++) {
        if (rtk->opt.sateph==EPHOPT_PREC) {
            /* time of prec ephemeris is based gpst */
            /* neglect receiver inter-system bias  */
            dtr=rtk->sol.dtr[0];
        }
        else {
            dtr=i==0?rtk->sol.dtr[0]:rtk->sol.dtr[0]+rtk->sol.dtr[i];
        }
        initx(rtk,CLIGHT*dtr,VAR_CLK,IC(i,&rtk->opt));
    }
}
/* temporal update of tropospheric parameters --------------------------------*/
static void udtrop_ppp(rtk_t *rtk)
{
    double pos[3],azel[]={0.0,PI/2.0},ztd,var;
    int i=IT(&rtk->opt),j;

    trace(3,"udtrop_ppp:\n");

    if (rtk->x[i]==0.0) {
        ecef2pos(rtk->sol.rr,pos);
        ztd=sbstropcorr(rtk->sol.time,pos,azel,&var);
        initx(rtk,ztd,var,i);

        if (rtk->opt.tropopt>=TROPOPT_ESTG) {
            for (j=i+1;j<i+3;j++) initx(rtk,1E-6,VAR_GRA,j);
        }
    }
    else {
        rtk->P[i+i*rtk->nx]+=SQR(rtk->opt.prn[2])*fabs(rtk->tt);

        if (rtk->opt.tropopt>=TROPOPT_ESTG) {
            for (j=i+1;j<i+3;j++) {
                rtk->P[j+j*rtk->nx]+=SQR(rtk->opt.prn[2]*0.1)*fabs(rtk->tt);
            }
        }
    }
}
/* temporal update of ionospheric parameters ---------------------------------*/
static void udiono_ppp(rtk_t *rtk, const obsd_t *obs, int n, const nav_t *nav)
{
    double freq1,freq2,ion,sinel,pos[3],*azel;
    char *p;
    int i,j,f2,gap_resion=GAP_RESION,sat;

    trace(3,"udiono_ppp:\n");

    if ((p=strstr(rtk->opt.pppopt,"-GAP_RESION="))) {
        sscanf(p,"-GAP_RESION=%d",&gap_resion);
    }
    /* reset ionosphere delay estimate if outage too long */
    for (i=0;i<MAXSAT;i++) {
        j=II(i+1,&rtk->opt);
        if (rtk->x[j]!=0.0&&(int)rtk->ssat[i].outc[0]>gap_resion) {
            rtk->x[j]=0.0;
        }
    }
    for (i=0;i<n;i++) {
        sat=obs[i].sat;
        j=II(sat,&rtk->opt);
        if (rtk->x[j]==0.0) {
            /* initialize ionosphere delay estimates if zero */
            f2=seliflc(rtk->opt.nf,satsys(sat,NULL));
            freq1=sat2freq(sat,obs[i].code[0],nav);
            freq2=sat2freq(sat,obs[i].code[f2],nav);
            if (obs[i].P[0]==0.0||obs[i].P[f2]==0.0||freq1==0.0||freq2==0.0) {
                continue;
            }
            /* use pseudorange difference adjusted by freq for initial estimate */
            ion=(obs[i].P[0]-obs[i].P[f2])/(SQR(FREQL1/freq1)-SQR(FREQL1/freq2));
            ecef2pos(rtk->sol.rr,pos);
            azel=rtk->ssat[sat-1].azel;
            /* adjust delay estimate by path length */
            ion/=ionmapf(pos,azel);
            initx(rtk,ion,VAR_IONO,j);
            trace(4,"ion init: sat=%d ion=%.4f\n",sat,ion);
        }
        else {
            sinel=sin(MAX(rtk->ssat[sat-1].azel[1],5.0*D2R));
            /* update variance of delay state */
            rtk->P[j+j*rtk->nx]+=SQR(rtk->opt.prn[1]/sinel)*fabs(rtk->tt);
        }
    }
}
/* temporal update of L5-receiver-dcb parameters -----------------------------*/
static void uddcb_ppp(rtk_t *rtk)
{
    int i=ID(&rtk->opt);

    trace(3,"uddcb_ppp:\n");

    if (rtk->x[i]==0.0) {
        initx(rtk,1E-6,VAR_DCB,i);
    }
}
/* temporal update of phase biases -------------------------------------------*/
static void udbias_ppp(rtk_t *rtk, const obsd_t *obs, int n, const nav_t *nav)
{
    double L[NFREQ],P[NFREQ],Lc,Pc,bias[MAXOBS],offset=0.0,pos[3]={0};
    double freq1,freq2,ion,dantr[NFREQ]={0},dants[NFREQ]={0};
    int i,j,k,f,sat,slip[MAXOBS]={0},clk_jump=0;

    trace(3,"udbias  : n=%d\n",n);

    /* handle day-boundary clock jump */
    if (rtk->opt.posopt[5]) {
        clk_jump=ROUND(time2gpst(obs[0].time,NULL)*10)%864000==0;
    }
    for (i=0;i<MAXSAT;i++) for (j=0;j<rtk->opt.nf;j++) {
        rtk->ssat[i].slip[j]=0;
    }
    /* detect cycle slip by LLI */
    detslp_ll(rtk,obs,n);

    /* detect cycle slip by geometry-free phase jump */
    detslp_gf(rtk,obs,n,nav);

    /* detect slip by Melbourne-Wubbena linear combination jump */
    detslp_mw(rtk,obs,n,nav);

    ecef2pos(rtk->sol.rr,pos);

    for (f=0;f<NF(&rtk->opt);f++) {

        /* reset phase-bias if expire obs outage counter */
        for (i=0;i<MAXSAT;i++) {
            if (++rtk->ssat[i].outc[f]>(uint32_t)rtk->opt.maxout||
                rtk->opt.modear==ARMODE_INST||clk_jump) {
                initx(rtk,0.0,0.0,IB(i+1,f,&rtk->opt));
            }
        }
        for (i=k=0;i<n&&i<MAXOBS;i++) {
            sat=obs[i].sat;
            j=IB(sat,f,&rtk->opt);
            corr_meas(obs+i,nav,rtk->ssat[sat-1].azel,&rtk->opt,dantr,dants,
                      0.0,L,P,&Lc,&Pc);

            bias[i]=0.0;

            if (rtk->opt.ionoopt==IONOOPT_IFLC) {
                bias[i]=Lc-Pc;
                slip[i]=rtk->ssat[sat-1].slip[0]||rtk->ssat[sat-1].slip[1];
            }
            else if (L[f]!=0.0&&P[f]!=0.0) {
                freq1=sat2freq(sat,obs[i].code[0],nav);
                freq2=sat2freq(sat,obs[i].code[f],nav);
                slip[i]=rtk->ssat[sat-1].slip[f];
                if (f==0||obs[i].P[0]==0.0||obs[i].P[f]==0.0||freq1==0.0||freq2==0.0)
                    ion=0;
                else
                    ion=(obs[i].P[0]-obs[i].P[f])/(1.0-SQR(freq1/freq2));
                bias[i]=L[f]-P[f]+2.0*ion*SQR(freq1/freq2);
            }
            if (rtk->x[j]==0.0||slip[i]||bias[i]==0.0) continue;

            offset+=bias[i]-rtk->x[j];
            k++;
        }
        /* correct phase-code jump to ensure phase-code coherence */
        if (k>=2&&fabs(offset/k)>0.0005*CLIGHT) {
            for (i=0;i<MAXSAT;i++) {
                j=IB(i+1,f,&rtk->opt);
                if (rtk->x[j]!=0.0) rtk->x[j]+=offset/k;
            }
            trace(2,"phase-code jump corrected: %s n=%2d dt=%12.9fs\n",
                  time_str(rtk->sol.time,0),k,offset/k/CLIGHT);
        }
        for (i=0;i<n&&i<MAXOBS;i++) {
            sat=obs[i].sat;
            j=IB(sat,f,&rtk->opt);

            rtk->P[j+j*rtk->nx]+=SQR(rtk->opt.prn[0])*fabs(rtk->tt);

            if (bias[i]==0.0||(rtk->x[j]!=0.0&&!slip[i])) continue;

            /* reinitialize phase-bias if detecting cycle slip */
            initx(rtk,bias[i],VAR_BIAS,IB(sat,f,&rtk->opt));

            /* reset fix flags */
            for (k=0;k<MAXSAT;k++) rtk->ambc[sat-1].flags[k]=0;

            trace(3,"udbias_ppp: sat=%2d bias=%.3f\n",sat,bias[i]);
        }
    }
}
/* temporal update of states --------------------------------------------------*/
static void udstate_ppp(rtk_t *rtk, const obsd_t *obs, int n, const nav_t *nav)
{
    trace(3,"udstate_ppp: n=%d\n",n);

    /* temporal update of position */
    udpos_ppp(rtk);

    /* temporal update of clock */
    udclk_ppp(rtk);

    /* temporal update of tropospheric parameters */
    if (rtk->opt.tropopt==TROPOPT_EST||rtk->opt.tropopt==TROPOPT_ESTG) {
        udtrop_ppp(rtk);
    }
    /* temporal update of ionospheric parameters */
    if (rtk->opt.ionoopt==IONOOPT_EST) {
        udiono_ppp(rtk,obs,n,nav);
    }
    /* temporal update of L5-receiver-dcb parameters */
    if (rtk->opt.nf>=3) {
        uddcb_ppp(rtk);
    }
    /* temporal update of phase-bias */
    udbias_ppp(rtk,obs,n,nav);
}
/* satellite antenna phase center variation ----------------------------------*/
static void satantpcv(const double *rs, const double *rr, const pcv_t *pcv,
                      double *dant)
{
    double ru[3],rz[3],eu[3],ez[3],nadir,cosa;
    int i;

    for (i=0;i<3;i++) {
        ru[i]=rr[i]-rs[i];
        rz[i]=-rs[i];
    }
    if (!normv3(ru,eu)||!normv3(rz,ez)) return;

    cosa=dot3(eu,ez);
    cosa=cosa<-1.0?-1.0:(cosa>1.0?1.0:cosa);
    nadir=acos(cosa);

    antmodel_s(pcv,nadir,dant);
}
/* precise tropospheric model ------------------------------------------------*/
static double trop_model_prec(gtime_t time, const double *pos,
                              const double *azel, const double *x, double *dtdx,
                              double *var)
{
    const double zazel[]={0.0,PI/2.0};
    double zhd,m_h,m_w,cotz,grad_n,grad_e;

    /* zenith hydrostatic delay */
    zhd=tropmodel(time,pos,zazel,0.0);

    /* mapping function */
    m_h=tropmapf(time,pos,azel,&m_w);

    if (azel[1]>0.0) {

        /* m_w=m_0+m_0*cot(el)*(Gn*cos(az)+Ge*sin(az)): ref [6] */
        cotz=1.0/tan(azel[1]);
        grad_n=m_w*cotz*cos(azel[0]);
        grad_e=m_w*cotz*sin(azel[0]);
        m_w+=grad_n*x[1]+grad_e*x[2];
        dtdx[1]=grad_n*(x[0]-zhd);
        dtdx[2]=grad_e*(x[0]-zhd);
    }
    dtdx[0]=m_w;
    *var=SQR(0.01);
    return m_h*zhd+m_w*(x[0]-zhd);
}
/* tropospheric model ---------------------------------------------------------*/
static int model_trop(gtime_t time, const double *pos, const double *azel,
                      const prcopt_t *opt, const double *x, double *dtdx,
                      const nav_t *nav, double *dtrp, double *var)
{
    double trp[3]={0};

    if (opt->tropopt==TROPOPT_SAAS) {
        *dtrp=tropmodel(time,pos,azel,REL_HUMI);
        *var=SQR(ERR_SAAS);
        return 1;
    }
    if (opt->tropopt==TROPOPT_SBAS) {
        *dtrp=sbstropcorr(time,pos,azel,var);
        return 1;
    }
    if (opt->tropopt==TROPOPT_EST||opt->tropopt==TROPOPT_ESTG) {
        matcpy(trp,x+IT(opt),opt->tropopt==TROPOPT_EST?1:3,1);
        *dtrp=trop_model_prec(time,pos,azel,trp,dtdx,var);
        return 1;
    }
    return 0;
}
/* ionospheric model ---------------------------------------------------------*/
static int model_iono(gtime_t time, const double *pos, const double *azel,
                      const prcopt_t *opt, int sat, const double *x,
                      const nav_t *nav, double *dion, double *var)
{
    if (opt->ionoopt==IONOOPT_SBAS) {
        return sbsioncorr(time,nav,pos,azel,dion,var);
    }
    if (opt->ionoopt==IONOOPT_TEC) {
        return iontec(time,nav,pos,azel,1,dion,var);
    }
    if (opt->ionoopt==IONOOPT_BRDC) {
        *dion=ionmodel(time,nav->ion_gps,pos,azel);
        *var=SQR(*dion*ERR_BRDCI);
        return 1;
    }
    if (opt->ionoopt==IONOOPT_EST) {
        *dion=x[II(sat,opt)];
        *var=0.0;
        return 1;
    }
    if (opt->ionoopt==IONOOPT_IFLC) {
        *dion=*var=0.0;
        return 1;
    }
    return 0;
}
/* phase and code residuals --------------------------------------------------*/
static int ppp_res(int post, const obsd_t *obs, int n, const double *rs,
                   const double *dts, const double *var_rs, const int *svh,
                   const double *dr, int *exc, const nav_t *nav,
                   const double *x, rtk_t *rtk, double *v, double *H, double *R,
                   double *azel)
{
    prcopt_t *opt=&rtk->opt;
    double y,r,cdtr,bias,C=0.0,rr[3],pos[3],e[3],dtdx[3],L[NFREQ],P[NFREQ],Lc,Pc;
    double var[MAXOBS*2],dtrp=0.0,dion=0.0,vart=0.0,vari=0.0,dcb,freq;
    double dantr[NFREQ]={0},dants[NFREQ]={0};
    double ve[MAXOBS*2*NFREQ]={0},vmax=0;
    char str[32];
    int ne=0,obsi[MAXOBS*2*NFREQ]={0},frqi[MAXOBS*2*NFREQ],maxobs,maxfrq,rej;
    int i,j,k,sat,sys,nv=0,nx=rtk->nx,stat=1,frq,code;

    time2str(obs[0].time,str,2);

    for (i=0;i<MAXSAT;i++) for (j=0;j<opt->nf;j++) rtk->ssat[i].vsat[j]=0;

    for (i=0;i<3;i++) rr[i]=x[i]+dr[i];
    ecef2pos(rr,pos);

    for (i=0;i<n&&i<MAXOBS;i++) {
        sat=obs[i].sat;

        if ((r=geodist(rs+i*6,rr,e))<=0.0||
            satazel(pos,e,azel+i*2)<opt->elmin) {
            exc[i]=1;
            continue;
        }
        if (!(sys=satsys(sat,NULL))||!rtk->ssat[sat-1].vs||
            satexclude(sat,var_rs[i],svh[i],opt)||exc[i]) {
            exc[i]=1;
            continue;
        }
        /* tropospheric and ionospheric model */
        if (!model_trop(obs[i].time,pos,azel+i*2,opt,x,dtdx,nav,&dtrp,&vart)||
            !model_iono(obs[i].time,pos,azel+i*2,opt,sat,x,nav,&dion,&vari)) {
            continue;
        }
        /* satellite and receiver antenna model */
        if (opt->posopt[0]) satantpcv(rs+i*6,rr,nav->pcvs+sat-1,dants);
        antmodel(opt->pcvr,opt->antdel[0],azel+i*2,opt->posopt[1],dantr);

        /* phase windup model */
        if (!model_phw(rtk->sol.time,sat,nav->pcvs[sat-1].type,
                       opt->posopt[2]?2:0,rs+i*6,rr,&rtk->ssat[sat-1].phw)) {
            continue;
        }
        /* corrected phase and code measurements */
        corr_meas(obs+i,nav,azel+i*2,&rtk->opt,dantr,dants,
                  rtk->ssat[sat-1].phw,L,P,&Lc,&Pc);

        /* stack phase and code residuals {L1,P1,L2,P2,...} */
        for (j=0;j<2*NF(opt);j++) {

            dcb=bias=0.0;
            code=j%2; /* 0=phase, 1=code */
            frq=j/2;

            if (opt->ionoopt==IONOOPT_IFLC) {
                if ((y=code==0?Lc:Pc)==0.0) continue;
            }
            else {
                if ((y=code==0?L[frq]:P[frq])==0.0) continue;

                if ((freq=sat2freq(sat,obs[i].code[frq],nav))==0.0) continue;
                C=SQR(FREQL1/freq)*ionmapf(pos,azel+i*2)*(code==0?-1.0:1.0);
            }
            if (H) {
                for (k=0;k<nx;k++) H[k+nx*nv]=0.0;
                for (k=0;k<3;k++) H[k+nx*nv]=-e[k];
            }

            /* receiver clock */
            switch (sys) {
                case SYS_GLO: k=1; break;
                case SYS_GAL: k=2; break;
                case SYS_CMP: k=3; break;
                case SYS_IRN: k=4; break;
                default:      k=0; break;
            }
            cdtr=x[IC(k,opt)];
            if (H) {
                H[IC(k,opt)+nx*nv]=1.0;

                if (opt->tropopt==TROPOPT_EST||opt->tropopt==TROPOPT_ESTG) {
                    for (k=0;k<(opt->tropopt>=TROPOPT_ESTG?3:1);k++) {
                        H[IT(opt)+k+nx*nv]=dtdx[k];
                    }
                }
            }
            if (opt->ionoopt==IONOOPT_EST) {
                if (rtk->x[II(sat,opt)]==0.0) continue;
                if (H) H[II(sat,opt)+nx*nv]=C;
            }
            if (frq==2&&code==1) { /* L5-receiver-dcb */
                dcb+=rtk->x[ID(opt)];
                if (H) H[ID(opt)+nx*nv]=1.0;
            }
            if (code==0) { /* phase bias */
                if ((bias=x[IB(sat,frq,opt)])==0.0) continue;
                if (H) H[IB(sat,frq,opt)+nx*nv]=1.0;
            }
            /* residual */
            double res=y-(r+cdtr-CLIGHT*dts[i*2]+dtrp+C*dion+dcb+bias);
            if (v) v[nv]=res;

<<<<<<< HEAD
            if (code==0) rtk->ssat[sat-1].resc[frq]=v[nv];  /* carrier phase */
            else         rtk->ssat[sat-1].resp[frq]=v[nv];  /* pseudorange */
=======
            if (code==0) rtk->ssat[sat-1].resc[frq]=res;  /* carrier phase */
            else         rtk->ssat[sat-1].resp[frq]=res;  /* pseudorange */
>>>>>>> 4afd4ef9

            /* variance */
            var[nv]=varerr(sat,sys,azel[1+i*2],
                    SNR_UNIT*rtk->ssat[sat-1].snr_rover[frq],
                    j,opt,obs+i);
            var[nv] +=vart+SQR(C)*vari+var_rs[i];
            if (sys==SYS_GLO&&code==1) var[nv]+=VAR_GLO_IFB;

            trace(3,"%s sat=%2d %s%d res=%9.4f sig=%9.4f el=%4.1f\n",str,sat,
                  code?"P":"L",frq+1,res,sqrt(var[nv]),azel[1+i*2]*R2D);

            /* reject satellite by pre-fit residuals */
            if (!post&&opt->maxinno[code]>0.0&&fabs(res)>opt->maxinno[code]) {
                trace(2,"outlier (%d) rejected %s sat=%2d %s%d res=%9.4f el=%4.1f\n",
                      post,str,sat,code?"P":"L",frq+1,res,azel[1+i*2]*R2D);
                exc[i]=1; rtk->ssat[sat-1].rejc[frq]++;
                continue;
            }
            /* record large post-fit residuals */
            if (post&&fabs(res)>sqrt(var[nv])*THRES_REJECT) {
                obsi[ne]=i; frqi[ne]=j; ve[ne]=res; ne++;
            }
            if (code==0) rtk->ssat[sat-1].vsat[frq]=1;
            nv++;
        }
    }
    /* reject satellite with large and max post-fit residual */
    if (post&&ne>0) {
        vmax=ve[0]; maxobs=obsi[0]; maxfrq=frqi[0]; rej=0;
        for (j=1;j<ne;j++) {
            if (fabs(vmax)>=fabs(ve[j])) continue;
            vmax=ve[j]; maxobs=obsi[j]; maxfrq=frqi[j]; rej=j;
        }
        sat=obs[maxobs].sat;
        trace(2,"outlier (%d) rejected %s sat=%2d %s%d res=%9.4f el=%4.1f\n",
            post,str,sat,maxfrq%2?"P":"L",maxfrq/2+1,vmax,azel[1+maxobs*2]*R2D);
        exc[maxobs]=1; rtk->ssat[sat-1].rejc[maxfrq%2]++; stat=0;
        ve[rej]=0;
    }
    if (R) {
        for (j=0;j<nv;j++) for (i=0;i<nv;i++) R[i+j*nv]=0.0;
        for (i=0;i<nv;i++) R[i+i*nv]=var[i];
    }
    return post?stat:nv;
}
/* number of estimated states ------------------------------------------------*/
extern int pppnx(const prcopt_t *opt)
{
    return NX(opt);
}
/* update solution status ----------------------------------------------------*/
static void update_stat(rtk_t *rtk, const obsd_t *obs, int n, int stat)
{
    const prcopt_t *opt=&rtk->opt;
    int i,j;

    /* test # of valid satellites */
    rtk->sol.ns=0;
    for (i=0;i<n&&i<MAXOBS;i++) {
        for (j=0;j<opt->nf;j++) {
            if (!rtk->ssat[obs[i].sat-1].vsat[j]) continue;
            rtk->ssat[obs[i].sat-1].lock[j]++;
            rtk->ssat[obs[i].sat-1].outc[j]=0;
            if (j==0) rtk->sol.ns++;
        }
    }
    rtk->sol.stat=rtk->sol.ns<MIN_NSAT_SOL?SOLQ_NONE:stat;

    if (rtk->sol.stat==SOLQ_FIX) {
        for (i=0;i<3;i++) {
            rtk->sol.rr[i]=rtk->xa[i];
            rtk->sol.qr[i]=(float)rtk->Pa[i+i*rtk->na];
        }
        rtk->sol.qr[3]=(float)rtk->Pa[1];
        rtk->sol.qr[4]=(float)rtk->Pa[1+2*rtk->na];
        rtk->sol.qr[5]=(float)rtk->Pa[2];
    }
    else {
        for (i=0;i<3;i++) {
            rtk->sol.rr[i]=rtk->x[i];
            rtk->sol.qr[i]=(float)rtk->P[i+i*rtk->nx];
        }
        rtk->sol.qr[3]=(float)rtk->P[1];
        rtk->sol.qr[4]=(float)rtk->P[2+rtk->nx];
        rtk->sol.qr[5]=(float)rtk->P[2];

        if (rtk->opt.dynamics) { /* velocity and covariance */
            for (i=3;i<6;i++) {
                rtk->sol.rr[i]=rtk->x[i];
                rtk->sol.qv[i-3]=(float)rtk->P[i+i*rtk->nx];
            }
            rtk->sol.qv[3]=(float)rtk->P[4+3*rtk->nx];
            rtk->sol.qv[4]=(float)rtk->P[5+4*rtk->nx];
            rtk->sol.qv[5]=(float)rtk->P[5+3*rtk->nx];
        }
    }
        rtk->sol.dtr[0]=rtk->x[IC(0,opt)]; /* GPS */
        rtk->sol.dtr[1]=rtk->x[IC(1,opt)]-rtk->x[IC(0,opt)]; /* GLO-GPS */
        rtk->sol.dtr[2]=rtk->x[IC(2,opt)]-rtk->x[IC(0,opt)]; /* GAL-GPS */
        rtk->sol.dtr[3]=rtk->x[IC(3,opt)]-rtk->x[IC(0,opt)]; /* BDS-GPS */

    for (i=0;i<n&&i<MAXOBS;i++) for (j=0;j<opt->nf;j++) {
        rtk->ssat[obs[i].sat-1].snr_rover[j]=obs[i].SNR[j];
        rtk->ssat[obs[i].sat-1].snr_base[j] =0;
    }
    for (i=0;i<MAXSAT;i++) for (j=0;j<opt->nf;j++) {
        if (rtk->ssat[i].slip[j]&3) rtk->ssat[i].slipc[j]++;
        if (rtk->ssat[i].fix[j]==2&&stat!=SOLQ_FIX) rtk->ssat[i].fix[j]=1;
    }
}
/* test hold ambiguity -------------------------------------------------------*/
static int test_hold_amb(rtk_t *rtk)
{
    int i,j,stat=0;

    /* no fix-and-hold mode */
    if (rtk->opt.modear!=ARMODE_FIXHOLD) return 0;

    /* reset # of continuous fixed if new ambiguity introduced */
    for (i=0;i<MAXSAT;i++) {
        if (rtk->ssat[i].fix[0]!=2&&rtk->ssat[i].fix[1]!=2) continue;
        for (j=0;j<MAXSAT;j++) {
            if (rtk->ssat[j].fix[0]!=2&&rtk->ssat[j].fix[1]!=2) continue;
            if (!rtk->ambc[j].flags[i]||!rtk->ambc[i].flags[j]) stat=1;
            rtk->ambc[j].flags[i]=rtk->ambc[i].flags[j]=1;
        }
    }
    if (stat) {
        rtk->nfix=0;
        return 0;
    }
    /* test # of continuous fixed */
    return ++rtk->nfix>=rtk->opt.minfix;
}
/* precise point positioning -------------------------------------------------*/
extern void pppos(rtk_t *rtk, const obsd_t *obs, int n, const nav_t *nav)
{
    const prcopt_t *opt=&rtk->opt;
    double *rs,*dts,*var,*v,*H,*R,*azel,*xp,*Pp,dr[3]={0},std[3];
    char str[32];
    int i,j,nv,info,svh[MAXOBS],exc[MAXOBS]={0},stat=SOLQ_SINGLE;

    time2str(obs[0].time,str,2);
    trace(3,"pppos   : time=%s nx=%d n=%d\n",str,rtk->nx,n);

    rs=mat(6,n); dts=mat(2,n); var=mat(1,n); azel=zeros(2,n);

    for (i=0;i<MAXSAT;i++) for (j=0;j<opt->nf;j++) rtk->ssat[i].fix[j]=0;
    for (i=0;i<n&&i<MAXOBS;i++) for (j=0;j<opt->nf;j++) {
        rtk->ssat[obs[i].sat-1].snr_rover[j]=obs[i].SNR[j];
        rtk->ssat[obs[i].sat-1].snr_base[j] =0;
    }

    /* temporal update of ekf states */
    udstate_ppp(rtk,obs,n,nav);

    /* satellite positions and clocks */
    satposs(obs[0].time,obs,n,nav,rtk->opt.sateph,rs,dts,var,svh);

    /* exclude measurements of eclipsing satellite (block IIA) */
    if (rtk->opt.posopt[3]) {
        testeclipse(obs,n,nav,rs);
    }
    /* earth tides correction */
    if (opt->tidecorr) {
        tidedisp(gpst2utc(obs[0].time),rtk->x,opt->tidecorr==1?1:7,&nav->erp,
                 opt->odisp[0],dr);
    }
    nv=n*rtk->opt.nf*2+MAXSAT+3;
    xp=mat(rtk->nx,1); Pp=zeros(rtk->nx,rtk->nx);
    v=mat(nv,1); H=mat(rtk->nx,nv); R=mat(nv,nv);

    for (i=0;i<MAX_ITER;i++) {

        matcpy(xp,rtk->x,rtk->nx,1);
        matcpy(Pp,rtk->P,rtk->nx,rtk->nx);

        /* prefit residuals */
        if (!(nv=ppp_res(0,obs,n,rs,dts,var,svh,dr,exc,nav,xp,rtk,v,H,R,azel))) {
            trace(2,"%s ppp (%d) no valid obs data\n",str,i+1);
            break;
        }
        /* measurement update of ekf states */
        if ((info=filter(xp,Pp,H,v,R,rtk->nx,nv))) {
            trace(2,"%s ppp (%d) filter error info=%d\n",str,i+1,info);
            break;
        }
        /* postfit residuals */
        if (ppp_res(i+1,obs,n,rs,dts,var,svh,dr,exc,nav,xp,rtk,NULL,NULL,NULL,azel)) {
            matcpy(rtk->x,xp,rtk->nx,1);
            matcpy(rtk->P,Pp,rtk->nx,rtk->nx);
            stat=SOLQ_PPP;
            break;
        }
    }
    if (i>=MAX_ITER) {
        trace(2,"%s ppp (%d) iteration overflows\n",str,i);
    }
    if (stat==SOLQ_PPP) {

        if (ppp_ar(rtk,obs,n,exc,nav,azel,xp,Pp)&&
            ppp_res(9,obs,n,rs,dts,var,svh,dr,exc,nav,xp,rtk,NULL,NULL,NULL,azel)) {

            matcpy(rtk->xa,xp,rtk->nx,1);
            matcpy(rtk->Pa,Pp,rtk->nx,rtk->nx);

            for (i=0;i<3;i++) std[i]=sqrt(Pp[i+i*rtk->nx]);
            if (norm(std,3)<MAX_STD_FIX) stat=SOLQ_FIX;
        }
        else {
            rtk->nfix=0;
        }
        /* update solution status */
        update_stat(rtk,obs,n,stat);

        if (stat==SOLQ_FIX&&test_hold_amb(rtk)) {
            matcpy(rtk->x,xp,rtk->nx,1);
            matcpy(rtk->P,Pp,rtk->nx,rtk->nx);
            trace(2,"%s hold ambiguity\n",str);
            rtk->nfix=0;
        }
    }
    free(rs); free(dts); free(var); free(azel);
    free(xp); free(Pp); free(v); free(H); free(R);
}<|MERGE_RESOLUTION|>--- conflicted
+++ resolved
@@ -1034,13 +1034,8 @@
             double res=y-(r+cdtr-CLIGHT*dts[i*2]+dtrp+C*dion+dcb+bias);
             if (v) v[nv]=res;
 
-<<<<<<< HEAD
-            if (code==0) rtk->ssat[sat-1].resc[frq]=v[nv];  /* carrier phase */
-            else         rtk->ssat[sat-1].resp[frq]=v[nv];  /* pseudorange */
-=======
             if (code==0) rtk->ssat[sat-1].resc[frq]=res;  /* carrier phase */
             else         rtk->ssat[sat-1].resp[frq]=res;  /* pseudorange */
->>>>>>> 4afd4ef9
 
             /* variance */
             var[nv]=varerr(sat,sys,azel[1+i*2],
